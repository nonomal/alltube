--- conflicted
+++ resolved
@@ -626,28 +626,28 @@
         },
         {
             "name": "guzzlehttp/promises",
-            "version": "v1.3.1",
+            "version": "1.5.1",
             "source": {
                 "type": "git",
                 "url": "https://github.com/guzzle/promises.git",
-                "reference": "a59da6cf61d80060647ff4d3eb2c03a2bc694646"
-            },
-            "dist": {
-                "type": "zip",
-                "url": "https://api.github.com/repos/guzzle/promises/zipball/a59da6cf61d80060647ff4d3eb2c03a2bc694646",
-                "reference": "a59da6cf61d80060647ff4d3eb2c03a2bc694646",
-                "shasum": ""
-            },
-            "require": {
-                "php": ">=5.5.0"
-            },
-            "require-dev": {
-                "phpunit/phpunit": "^4.0"
+                "reference": "fe752aedc9fd8fcca3fe7ad05d419d32998a06da"
+            },
+            "dist": {
+                "type": "zip",
+                "url": "https://api.github.com/repos/guzzle/promises/zipball/fe752aedc9fd8fcca3fe7ad05d419d32998a06da",
+                "reference": "fe752aedc9fd8fcca3fe7ad05d419d32998a06da",
+                "shasum": ""
+            },
+            "require": {
+                "php": ">=5.5"
+            },
+            "require-dev": {
+                "symfony/phpunit-bridge": "^4.4 || ^5.1"
             },
             "type": "library",
             "extra": {
                 "branch-alias": {
-                    "dev-master": "1.4-dev"
+                    "dev-master": "1.5-dev"
                 }
             },
             "autoload": {
@@ -664,9 +664,24 @@
             ],
             "authors": [
                 {
+                    "name": "Graham Campbell",
+                    "email": "hello@gjcampbell.co.uk",
+                    "homepage": "https://github.com/GrahamCampbell"
+                },
+                {
                     "name": "Michael Dowling",
                     "email": "mtdowling@gmail.com",
                     "homepage": "https://github.com/mtdowling"
+                },
+                {
+                    "name": "Tobias Nyholm",
+                    "email": "tobias.nyholm@gmail.com",
+                    "homepage": "https://github.com/Nyholm"
+                },
+                {
+                    "name": "Tobias Schultze",
+                    "email": "webmaster@tubo-world.de",
+                    "homepage": "https://github.com/Tobion"
                 }
             ],
             "description": "Guzzle promises library",
@@ -675,9 +690,23 @@
             ],
             "support": {
                 "issues": "https://github.com/guzzle/promises/issues",
-                "source": "https://github.com/guzzle/promises/tree/master"
-            },
-            "time": "2016-12-20T10:07:11+00:00"
+                "source": "https://github.com/guzzle/promises/tree/1.5.1"
+            },
+            "funding": [
+                {
+                    "url": "https://github.com/GrahamCampbell",
+                    "type": "github"
+                },
+                {
+                    "url": "https://github.com/Nyholm",
+                    "type": "github"
+                },
+                {
+                    "url": "https://tidelift.com/funding/github/packagist/guzzlehttp/promises",
+                    "type": "tidelift"
+                }
+            ],
+            "time": "2021-10-22T20:56:57+00:00"
         },
         {
             "name": "guzzlehttp/psr7",
@@ -2392,16 +2421,16 @@
         },
         {
             "name": "symfony/deprecation-contracts",
-            "version": "v2.2.0",
+            "version": "v2.5.2",
             "source": {
                 "type": "git",
                 "url": "https://github.com/symfony/deprecation-contracts.git",
-                "reference": "5fa56b4074d1ae755beb55617ddafe6f5d78f665"
-            },
-            "dist": {
-                "type": "zip",
-                "url": "https://api.github.com/repos/symfony/deprecation-contracts/zipball/5fa56b4074d1ae755beb55617ddafe6f5d78f665",
-                "reference": "5fa56b4074d1ae755beb55617ddafe6f5d78f665",
+                "reference": "e8b495ea28c1d97b5e0c121748d6f9b53d075c66"
+            },
+            "dist": {
+                "type": "zip",
+                "url": "https://api.github.com/repos/symfony/deprecation-contracts/zipball/e8b495ea28c1d97b5e0c121748d6f9b53d075c66",
+                "reference": "e8b495ea28c1d97b5e0c121748d6f9b53d075c66",
                 "shasum": ""
             },
             "require": {
@@ -2410,7 +2439,7 @@
             "type": "library",
             "extra": {
                 "branch-alias": {
-                    "dev-master": "2.2-dev"
+                    "dev-main": "2.5-dev"
                 },
                 "thanks": {
                     "name": "symfony/contracts",
@@ -2439,7 +2468,7 @@
             "description": "A generic function and convention to trigger deprecation notices",
             "homepage": "https://symfony.com",
             "support": {
-                "source": "https://github.com/symfony/deprecation-contracts/tree/master"
+                "source": "https://github.com/symfony/deprecation-contracts/tree/v2.5.2"
             },
             "funding": [
                 {
@@ -2455,7 +2484,7 @@
                     "type": "tidelift"
                 }
             ],
-            "time": "2020-09-07T11:33:47+00:00"
+            "time": "2022-01-02T09:53:40+00:00"
         },
         {
             "name": "symfony/finder",
@@ -2751,18 +2780,6 @@
         },
         {
             "name": "symfony/polyfill-intl-idn",
-<<<<<<< HEAD
-            "version": "v1.22.0",
-            "source": {
-                "type": "git",
-                "url": "https://github.com/symfony/polyfill-intl-idn.git",
-                "reference": "0eb8293dbbcd6ef6bf81404c9ce7d95bcdf34f44"
-            },
-            "dist": {
-                "type": "zip",
-                "url": "https://api.github.com/repos/symfony/polyfill-intl-idn/zipball/0eb8293dbbcd6ef6bf81404c9ce7d95bcdf34f44",
-                "reference": "0eb8293dbbcd6ef6bf81404c9ce7d95bcdf34f44",
-=======
             "version": "v1.26.0",
             "source": {
                 "type": "git",
@@ -2773,7 +2790,6 @@
                 "type": "zip",
                 "url": "https://api.github.com/repos/symfony/polyfill-intl-idn/zipball/59a8d271f00dd0e4c2e518104cc7963f655a1aa8",
                 "reference": "59a8d271f00dd0e4c2e518104cc7963f655a1aa8",
->>>>>>> 550371db
                 "shasum": ""
             },
             "require": {
@@ -2787,11 +2803,7 @@
             "type": "library",
             "extra": {
                 "branch-alias": {
-<<<<<<< HEAD
-                    "dev-main": "1.22-dev"
-=======
                     "dev-main": "1.26-dev"
->>>>>>> 550371db
                 },
                 "thanks": {
                     "name": "symfony/polyfill",
@@ -2835,11 +2847,7 @@
                 "shim"
             ],
             "support": {
-<<<<<<< HEAD
-                "source": "https://github.com/symfony/polyfill-intl-idn/tree/v1.22.0"
-=======
                 "source": "https://github.com/symfony/polyfill-intl-idn/tree/v1.26.0"
->>>>>>> 550371db
             },
             "funding": [
                 {
@@ -2855,22 +2863,6 @@
                     "type": "tidelift"
                 }
             ],
-<<<<<<< HEAD
-            "time": "2021-01-07T16:49:33+00:00"
-        },
-        {
-            "name": "symfony/polyfill-intl-normalizer",
-            "version": "v1.22.0",
-            "source": {
-                "type": "git",
-                "url": "https://github.com/symfony/polyfill-intl-normalizer.git",
-                "reference": "6e971c891537eb617a00bb07a43d182a6915faba"
-            },
-            "dist": {
-                "type": "zip",
-                "url": "https://api.github.com/repos/symfony/polyfill-intl-normalizer/zipball/6e971c891537eb617a00bb07a43d182a6915faba",
-                "reference": "6e971c891537eb617a00bb07a43d182a6915faba",
-=======
             "time": "2022-05-24T11:49:31+00:00"
         },
         {
@@ -2885,7 +2877,6 @@
                 "type": "zip",
                 "url": "https://api.github.com/repos/symfony/polyfill-intl-normalizer/zipball/219aa369ceff116e673852dce47c3a41794c14bd",
                 "reference": "219aa369ceff116e673852dce47c3a41794c14bd",
->>>>>>> 550371db
                 "shasum": ""
             },
             "require": {
@@ -2897,11 +2888,7 @@
             "type": "library",
             "extra": {
                 "branch-alias": {
-<<<<<<< HEAD
-                    "dev-main": "1.22-dev"
-=======
                     "dev-main": "1.26-dev"
->>>>>>> 550371db
                 },
                 "thanks": {
                     "name": "symfony/polyfill",
@@ -2944,11 +2931,7 @@
                 "shim"
             ],
             "support": {
-<<<<<<< HEAD
-                "source": "https://github.com/symfony/polyfill-intl-normalizer/tree/v1.22.0"
-=======
                 "source": "https://github.com/symfony/polyfill-intl-normalizer/tree/v1.26.0"
->>>>>>> 550371db
             },
             "funding": [
                 {
@@ -2964,22 +2947,6 @@
                     "type": "tidelift"
                 }
             ],
-<<<<<<< HEAD
-            "time": "2021-01-07T17:09:11+00:00"
-        },
-        {
-            "name": "symfony/polyfill-mbstring",
-            "version": "v1.22.0",
-            "source": {
-                "type": "git",
-                "url": "https://github.com/symfony/polyfill-mbstring.git",
-                "reference": "f377a3dd1fde44d37b9831d68dc8dea3ffd28e13"
-            },
-            "dist": {
-                "type": "zip",
-                "url": "https://api.github.com/repos/symfony/polyfill-mbstring/zipball/f377a3dd1fde44d37b9831d68dc8dea3ffd28e13",
-                "reference": "f377a3dd1fde44d37b9831d68dc8dea3ffd28e13",
-=======
             "time": "2022-05-24T11:49:31+00:00"
         },
         {
@@ -2994,11 +2961,13 @@
                 "type": "zip",
                 "url": "https://api.github.com/repos/symfony/polyfill-mbstring/zipball/9344f9cb97f3b19424af1a21a3b0e75b0a7d8d7e",
                 "reference": "9344f9cb97f3b19424af1a21a3b0e75b0a7d8d7e",
->>>>>>> 550371db
                 "shasum": ""
             },
             "require": {
                 "php": ">=7.1"
+            },
+            "provide": {
+                "ext-mbstring": "*"
             },
             "suggest": {
                 "ext-mbstring": "For best performance"
@@ -3006,11 +2975,7 @@
             "type": "library",
             "extra": {
                 "branch-alias": {
-<<<<<<< HEAD
-                    "dev-main": "1.22-dev"
-=======
                     "dev-main": "1.26-dev"
->>>>>>> 550371db
                 },
                 "thanks": {
                     "name": "symfony/polyfill",
@@ -3049,11 +3014,7 @@
                 "shim"
             ],
             "support": {
-<<<<<<< HEAD
-                "source": "https://github.com/symfony/polyfill-mbstring/tree/v1.22.0"
-=======
                 "source": "https://github.com/symfony/polyfill-mbstring/tree/v1.26.0"
->>>>>>> 550371db
             },
             "funding": [
                 {
@@ -3069,22 +3030,6 @@
                     "type": "tidelift"
                 }
             ],
-<<<<<<< HEAD
-            "time": "2021-01-07T16:49:33+00:00"
-        },
-        {
-            "name": "symfony/polyfill-php72",
-            "version": "v1.22.0",
-            "source": {
-                "type": "git",
-                "url": "https://github.com/symfony/polyfill-php72.git",
-                "reference": "cc6e6f9b39fe8075b3dabfbaf5b5f645ae1340c9"
-            },
-            "dist": {
-                "type": "zip",
-                "url": "https://api.github.com/repos/symfony/polyfill-php72/zipball/cc6e6f9b39fe8075b3dabfbaf5b5f645ae1340c9",
-                "reference": "cc6e6f9b39fe8075b3dabfbaf5b5f645ae1340c9",
-=======
             "time": "2022-05-24T11:49:31+00:00"
         },
         {
@@ -3099,7 +3044,6 @@
                 "type": "zip",
                 "url": "https://api.github.com/repos/symfony/polyfill-php72/zipball/bf44a9fd41feaac72b074de600314a93e2ae78e2",
                 "reference": "bf44a9fd41feaac72b074de600314a93e2ae78e2",
->>>>>>> 550371db
                 "shasum": ""
             },
             "require": {
@@ -3108,11 +3052,7 @@
             "type": "library",
             "extra": {
                 "branch-alias": {
-<<<<<<< HEAD
-                    "dev-main": "1.22-dev"
-=======
                     "dev-main": "1.26-dev"
->>>>>>> 550371db
                 },
                 "thanks": {
                     "name": "symfony/polyfill",
@@ -3150,11 +3090,7 @@
                 "shim"
             ],
             "support": {
-<<<<<<< HEAD
-                "source": "https://github.com/symfony/polyfill-php72/tree/v1.22.0"
-=======
                 "source": "https://github.com/symfony/polyfill-php72/tree/v1.26.0"
->>>>>>> 550371db
             },
             "funding": [
                 {
@@ -3170,11 +3106,7 @@
                     "type": "tidelift"
                 }
             ],
-<<<<<<< HEAD
-            "time": "2021-01-07T16:49:33+00:00"
-=======
             "time": "2022-05-24T11:49:31+00:00"
->>>>>>> 550371db
         },
         {
             "name": "symfony/polyfill-php73",
