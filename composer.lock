--- conflicted
+++ resolved
@@ -4,11 +4,7 @@
         "Read more about it at https://getcomposer.org/doc/01-basic-usage.md#composer-lock-the-lock-file",
         "This file is @generated automatically"
     ],
-<<<<<<< HEAD
-    "content-hash": "73c835f77628ac1e77dee70447711759",
-=======
-    "content-hash": "15507d8a1cb225e2e118500a7883b255",
->>>>>>> d1e744e4
+    "content-hash": "44b24b403652e1a7e450280e4643e37e",
     "packages": [
         {
             "name": "aura/session",
