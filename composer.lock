{
    "_readme": [
        "This file locks the dependencies of your project to a known state",
        "Read more about it at https://getcomposer.org/doc/01-basic-usage.md#composer-lock-the-lock-file",
        "This file is @generated automatically"
    ],
<<<<<<< HEAD
    "hash": "4493f6542773480e0317a90a2de2f82e",
    "content-hash": "73c835f77628ac1e77dee70447711759",
=======
    "content-hash": "cbf8089486d9ab0599ff3d7c22f045a7",
>>>>>>> cd80fde7
    "packages": [
        {
            "name": "aura/session",
            "version": "2.1.0",
            "source": {
                "type": "git",
                "url": "https://github.com/auraphp/Aura.Session.git",
                "reference": "7d2f7d41ad693970b5b6b83facca0961d3378883"
            },
            "dist": {
                "type": "zip",
                "url": "https://api.github.com/repos/auraphp/Aura.Session/zipball/7d2f7d41ad693970b5b6b83facca0961d3378883",
                "reference": "7d2f7d41ad693970b5b6b83facca0961d3378883",
                "shasum": ""
            },
            "require": {
                "php": ">=5.3.0"
            },
            "require-dev": {
                "aura/di": "~2.0"
            },
            "suggest": {
                "ext-mcrypt": "Mcrypt generates the next best secure CSRF tokens.",
                "ext-openssl": "OpenSSL generates the best secure CSRF tokens.",
                "ircmaxell/random-lib": "A Library For Generating Secure Random Numbers",
                "paragonie/random_compat": "PHP 5.x polyfill for random_bytes() and random_int() from PHP 7"
            },
            "type": "library",
            "extra": {
                "aura": {
                    "type": "library",
                    "config": {
                        "common": "Aura\\Session\\_Config\\Common"
                    }
                }
            },
            "autoload": {
                "psr-4": {
                    "Aura\\Session\\": "src/",
                    "Aura\\Session\\_Config\\": "config/"
                }
            },
            "notification-url": "https://packagist.org/downloads/",
            "license": [
                "BSD-2-Clause"
            ],
            "authors": [
                {
                    "name": "Aura.Session Contributors",
                    "homepage": "https://github.com/auraphp/Aura.Session/contributors"
                }
            ],
            "description": "Provides session management functionality, including lazy session starting, session segments, next-request-only (\"flash\") values, and CSRF tools.",
            "homepage": "https://github.com/auraphp/Aura.Session",
            "keywords": [
                "csrf",
                "flash",
                "flash message",
                "session",
                "sessions"
            ],
            "time": "2016-10-03T20:28:32+00:00"
        },
        {
            "name": "container-interop/container-interop",
            "version": "1.1.0",
            "source": {
                "type": "git",
                "url": "https://github.com/container-interop/container-interop.git",
                "reference": "fc08354828f8fd3245f77a66b9e23a6bca48297e"
            },
            "dist": {
                "type": "zip",
                "url": "https://api.github.com/repos/container-interop/container-interop/zipball/fc08354828f8fd3245f77a66b9e23a6bca48297e",
                "reference": "fc08354828f8fd3245f77a66b9e23a6bca48297e",
                "shasum": ""
            },
            "type": "library",
            "autoload": {
                "psr-4": {
                    "Interop\\Container\\": "src/Interop/Container/"
                }
            },
            "notification-url": "https://packagist.org/downloads/",
            "license": [
                "MIT"
            ],
            "description": "Promoting the interoperability of container objects (DIC, SL, etc.)",
            "time": "2014-12-30T15:22:37+00:00"
        },
        {
            "name": "guzzlehttp/guzzle",
            "version": "6.2.2",
            "source": {
                "type": "git",
                "url": "https://github.com/guzzle/guzzle.git",
                "reference": "ebf29dee597f02f09f4d5bbecc68230ea9b08f60"
            },
            "dist": {
                "type": "zip",
                "url": "https://api.github.com/repos/guzzle/guzzle/zipball/ebf29dee597f02f09f4d5bbecc68230ea9b08f60",
                "reference": "ebf29dee597f02f09f4d5bbecc68230ea9b08f60",
                "shasum": ""
            },
            "require": {
                "guzzlehttp/promises": "^1.0",
                "guzzlehttp/psr7": "^1.3.1",
                "php": ">=5.5"
            },
            "require-dev": {
                "ext-curl": "*",
                "phpunit/phpunit": "^4.0",
                "psr/log": "^1.0"
            },
            "type": "library",
            "extra": {
                "branch-alias": {
                    "dev-master": "6.2-dev"
                }
            },
            "autoload": {
                "files": [
                    "src/functions_include.php"
                ],
                "psr-4": {
                    "GuzzleHttp\\": "src/"
                }
            },
            "notification-url": "https://packagist.org/downloads/",
            "license": [
                "MIT"
            ],
            "authors": [
                {
                    "name": "Michael Dowling",
                    "email": "mtdowling@gmail.com",
                    "homepage": "https://github.com/mtdowling"
                }
            ],
            "description": "Guzzle is a PHP HTTP client library",
            "homepage": "http://guzzlephp.org/",
            "keywords": [
                "client",
                "curl",
                "framework",
                "http",
                "http client",
                "rest",
                "web service"
            ],
            "time": "2016-10-08 15:01:37"
        },
        {
            "name": "guzzlehttp/promises",
            "version": "v1.3.1",
            "source": {
                "type": "git",
                "url": "https://github.com/guzzle/promises.git",
                "reference": "a59da6cf61d80060647ff4d3eb2c03a2bc694646"
            },
            "dist": {
                "type": "zip",
                "url": "https://api.github.com/repos/guzzle/promises/zipball/a59da6cf61d80060647ff4d3eb2c03a2bc694646",
                "reference": "a59da6cf61d80060647ff4d3eb2c03a2bc694646",
                "shasum": ""
            },
            "require": {
                "php": ">=5.5.0"
            },
            "require-dev": {
                "phpunit/phpunit": "^4.0"
            },
            "type": "library",
            "extra": {
                "branch-alias": {
                    "dev-master": "1.4-dev"
                }
            },
            "autoload": {
                "psr-4": {
                    "GuzzleHttp\\Promise\\": "src/"
                },
                "files": [
                    "src/functions_include.php"
                ]
            },
            "notification-url": "https://packagist.org/downloads/",
            "license": [
                "MIT"
            ],
            "authors": [
                {
                    "name": "Michael Dowling",
                    "email": "mtdowling@gmail.com",
                    "homepage": "https://github.com/mtdowling"
                }
            ],
            "description": "Guzzle promises library",
            "keywords": [
                "promise"
            ],
            "time": "2016-12-20 10:07:11"
        },
        {
            "name": "guzzlehttp/psr7",
            "version": "1.3.1",
            "source": {
                "type": "git",
                "url": "https://github.com/guzzle/psr7.git",
                "reference": "5c6447c9df362e8f8093bda8f5d8873fe5c7f65b"
            },
            "dist": {
                "type": "zip",
                "url": "https://api.github.com/repos/guzzle/psr7/zipball/5c6447c9df362e8f8093bda8f5d8873fe5c7f65b",
                "reference": "5c6447c9df362e8f8093bda8f5d8873fe5c7f65b",
                "shasum": ""
            },
            "require": {
                "php": ">=5.4.0",
                "psr/http-message": "~1.0"
            },
            "provide": {
                "psr/http-message-implementation": "1.0"
            },
            "require-dev": {
                "phpunit/phpunit": "~4.0"
            },
            "type": "library",
            "extra": {
                "branch-alias": {
                    "dev-master": "1.4-dev"
                }
            },
            "autoload": {
                "psr-4": {
                    "GuzzleHttp\\Psr7\\": "src/"
                },
                "files": [
                    "src/functions_include.php"
                ]
            },
            "notification-url": "https://packagist.org/downloads/",
            "license": [
                "MIT"
            ],
            "authors": [
                {
                    "name": "Michael Dowling",
                    "email": "mtdowling@gmail.com",
                    "homepage": "https://github.com/mtdowling"
                }
            ],
            "description": "PSR-7 message implementation",
            "keywords": [
                "http",
                "message",
                "stream",
                "uri"
            ],
            "time": "2016-06-24 23:00:38"
        },
        {
            "name": "jeremykendall/php-domain-parser",
            "version": "3.0.0",
            "source": {
                "type": "git",
                "url": "https://github.com/jeremykendall/php-domain-parser.git",
                "reference": "896e7e70f02bd4fd77190052799bc61e4d779672"
            },
            "dist": {
                "type": "zip",
                "url": "https://api.github.com/repos/jeremykendall/php-domain-parser/zipball/896e7e70f02bd4fd77190052799bc61e4d779672",
                "reference": "896e7e70f02bd4fd77190052799bc61e4d779672",
                "shasum": ""
            },
            "require": {
                "ext-curl": "*",
                "ext-intl": "*",
                "ext-mbstring": "*",
                "php": ">=5.3.0"
            },
            "require-dev": {
                "jeremykendall/debug-die": "0.0.1.*",
                "mikey179/vfsstream": "~1.4",
                "phpunit/phpunit": "~4.4"
            },
            "bin": [
                "bin/parse",
                "bin/update-psl"
            ],
            "type": "library",
            "autoload": {
                "psr-0": {
                    "Pdp\\": "src/"
                },
                "files": [
                    "src/pdp-parse-url.php"
                ]
            },
            "notification-url": "https://packagist.org/downloads/",
            "license": [
                "MIT"
            ],
            "authors": [
                {
                    "name": "Jeremy Kendall",
                    "homepage": "http://about.me/jeremykendall",
                    "role": "Developer"
                },
                {
                    "name": "Contributors",
                    "homepage": "https://github.com/jeremykendall/php-domain-parser/graphs/contributors"
                }
            ],
            "description": "Public Suffix List based URL parsing implemented in PHP.",
            "homepage": "https://github.com/jeremykendall/php-domain-parser",
            "keywords": [
                "Public Suffix List",
                "domain parsing",
                "url parsing"
            ],
            "time": "2015-03-30T12:49:45+00:00"
        },
        {
            "name": "league/uri",
            "version": "4.1.1",
            "source": {
                "type": "git",
                "url": "https://github.com/thephpleague/uri.git",
                "reference": "0cbce9fe7d9808690ebda67b110ad96bcae9daee"
            },
            "dist": {
                "type": "zip",
                "url": "https://api.github.com/repos/thephpleague/uri/zipball/0cbce9fe7d9808690ebda67b110ad96bcae9daee",
                "reference": "0cbce9fe7d9808690ebda67b110ad96bcae9daee",
                "shasum": ""
            },
            "require": {
                "ext-fileinfo": "*",
                "ext-intl": "*",
                "ext-mbstring": "*",
                "jeremykendall/php-domain-parser": "^3.0",
                "php": ">=5.5.9",
                "psr/http-message": "^1.0"
            },
            "require-dev": {
                "fabpot/php-cs-fixer": "^1.9",
                "phpunit/phpunit": "^4.0"
            },
            "type": "library",
            "extra": {
                "branch-alias": {
                    "dev-master": "4.1-dev"
                }
            },
            "autoload": {
                "psr-4": {
                    "League\\Uri\\": "src"
                }
            },
            "notification-url": "https://packagist.org/downloads/",
            "license": [
                "MIT"
            ],
            "authors": [
                {
                    "name": "Ignace Nyamagana Butera",
                    "email": "nyamsprod@gmail.com",
                    "homepage": "https://nyamsprod.com"
                }
            ],
            "description": "URI manipulation library",
            "homepage": "http://url.thephpleague.com",
            "keywords": [
                "data",
                "data-uri",
                "ftp",
                "http",
                "parse_url",
                "psr-7",
                "rfc3986",
                "uri",
                "url",
                "ws"
            ],
            "time": "2016-03-24T08:38:29+00:00"
        },
        {
            "name": "mathmarques/smarty-view",
            "version": "1.1.1",
            "source": {
                "type": "git",
                "url": "https://github.com/mathmarques/Smarty-View.git",
                "reference": "c8f8501a0be4c290e1165fcb9e5064952ef6969d"
            },
            "dist": {
                "type": "zip",
                "url": "https://api.github.com/repos/mathmarques/Smarty-View/zipball/c8f8501a0be4c290e1165fcb9e5064952ef6969d",
                "reference": "c8f8501a0be4c290e1165fcb9e5064952ef6969d",
                "shasum": ""
            },
            "require": {
                "php": ">=5.5.0",
                "slim/slim": "^3.0",
                "smarty/smarty": "~3.1"
            },
            "require-dev": {
                "phpunit/phpunit": "^4.8.0"
            },
            "type": "library",
            "autoload": {
                "psr-4": {
                    "Slim\\Views\\": "src"
                }
            },
            "notification-url": "https://packagist.org/downloads/",
            "license": [
                "MIT"
            ],
            "authors": [
                {
                    "name": "Matheus Marques",
                    "email": "matheusocmarques@gmail.com",
                    "homepage": "http://matheusmarques.com"
                }
            ],
            "description": "Slim Framework 3 view helper built on top of the Smarty templating component",
            "keywords": [
                "framework",
                "slim",
                "slim 3",
                "smarty",
                "template",
                "view"
            ],
            "time": "2016-08-25T19:04:49+00:00"
        },
        {
            "name": "nikic/fast-route",
            "version": "v1.1.0",
            "source": {
                "type": "git",
                "url": "https://github.com/nikic/FastRoute.git",
                "reference": "f3dcf5130e634b6123d40727d612ec6aa4f61fb3"
            },
            "dist": {
                "type": "zip",
                "url": "https://api.github.com/repos/nikic/FastRoute/zipball/f3dcf5130e634b6123d40727d612ec6aa4f61fb3",
                "reference": "f3dcf5130e634b6123d40727d612ec6aa4f61fb3",
                "shasum": ""
            },
            "require": {
                "php": ">=5.4.0"
            },
            "type": "library",
            "autoload": {
                "psr-4": {
                    "FastRoute\\": "src/"
                },
                "files": [
                    "src/functions.php"
                ]
            },
            "notification-url": "https://packagist.org/downloads/",
            "license": [
                "BSD-3-Clause"
            ],
            "authors": [
                {
                    "name": "Nikita Popov",
                    "email": "nikic@php.net"
                }
            ],
            "description": "Fast request router for PHP",
            "keywords": [
                "router",
                "routing"
            ],
            "time": "2016-10-20T17:36:47+00:00"
        },
        {
            "name": "pimple/pimple",
            "version": "v3.0.2",
            "source": {
                "type": "git",
                "url": "https://github.com/silexphp/Pimple.git",
                "reference": "a30f7d6e57565a2e1a316e1baf2a483f788b258a"
            },
            "dist": {
                "type": "zip",
                "url": "https://api.github.com/repos/silexphp/Pimple/zipball/a30f7d6e57565a2e1a316e1baf2a483f788b258a",
                "reference": "a30f7d6e57565a2e1a316e1baf2a483f788b258a",
                "shasum": ""
            },
            "require": {
                "php": ">=5.3.0"
            },
            "type": "library",
            "extra": {
                "branch-alias": {
                    "dev-master": "3.0.x-dev"
                }
            },
            "autoload": {
                "psr-0": {
                    "Pimple": "src/"
                }
            },
            "notification-url": "https://packagist.org/downloads/",
            "license": [
                "MIT"
            ],
            "authors": [
                {
                    "name": "Fabien Potencier",
                    "email": "fabien@symfony.com"
                }
            ],
            "description": "Pimple, a simple Dependency Injection Container",
            "homepage": "http://pimple.sensiolabs.org",
            "keywords": [
                "container",
                "dependency injection"
            ],
            "time": "2015-09-11T15:10:35+00:00"
        },
        {
            "name": "psr/http-message",
            "version": "1.0.1",
            "source": {
                "type": "git",
                "url": "https://github.com/php-fig/http-message.git",
                "reference": "f6561bf28d520154e4b0ec72be95418abe6d9363"
            },
            "dist": {
                "type": "zip",
                "url": "https://api.github.com/repos/php-fig/http-message/zipball/f6561bf28d520154e4b0ec72be95418abe6d9363",
                "reference": "f6561bf28d520154e4b0ec72be95418abe6d9363",
                "shasum": ""
            },
            "require": {
                "php": ">=5.3.0"
            },
            "type": "library",
            "extra": {
                "branch-alias": {
                    "dev-master": "1.0.x-dev"
                }
            },
            "autoload": {
                "psr-4": {
                    "Psr\\Http\\Message\\": "src/"
                }
            },
            "notification-url": "https://packagist.org/downloads/",
            "license": [
                "MIT"
            ],
            "authors": [
                {
                    "name": "PHP-FIG",
                    "homepage": "http://www.php-fig.org/"
                }
            ],
            "description": "Common interface for HTTP messages",
            "homepage": "https://github.com/php-fig/http-message",
            "keywords": [
                "http",
                "http-message",
                "psr",
                "psr-7",
                "request",
                "response"
            ],
            "time": "2016-08-06T14:39:51+00:00"
        },
        {
            "name": "ptachoire/process-builder-chain",
            "version": "1.2.0",
            "source": {
                "type": "git",
                "url": "https://github.com/krichprollsch/process-builder-chain.git",
                "reference": "465055dbcc3b5ef792a768df935571551de4781a"
            },
            "dist": {
                "type": "zip",
                "url": "https://api.github.com/repos/krichprollsch/process-builder-chain/zipball/465055dbcc3b5ef792a768df935571551de4781a",
                "reference": "465055dbcc3b5ef792a768df935571551de4781a",
                "shasum": ""
            },
            "require": {
                "symfony/process": "~2.5 || ~3.0"
            },
            "type": "library",
            "autoload": {
                "psr-0": {
                    "Chain": "src/"
                }
            },
            "notification-url": "https://packagist.org/downloads/",
            "license": [
                "MIT"
            ],
            "authors": [
                {
                    "name": "Pierre Tachoire",
                    "email": "pierre.tachoire@gmail.com"
                }
            ],
            "description": "Add ability to chain symfony processes",
            "time": "2016-04-10T08:33:20+00:00"
        },
        {
            "name": "rudloff/rtmpdump-bin",
            "version": "2.3",
            "source": {
                "type": "git",
                "url": "https://github.com/Rudloff/rtmpdump-bin.git",
                "reference": "133cdd80e3bab66593e88a5276158596383afd97"
            },
            "dist": {
                "type": "zip",
                "url": "https://api.github.com/repos/Rudloff/rtmpdump-bin/zipball/133cdd80e3bab66593e88a5276158596383afd97",
                "reference": "133cdd80e3bab66593e88a5276158596383afd97",
                "shasum": ""
            },
            "require-dev": {
                "rtmpdump/rtmpdump": "2.3"
            },
            "bin": [
                "rtmpdump"
            ],
            "type": "library",
            "notification-url": "https://packagist.org/downloads/",
            "license": [
                "GPL-2.0"
            ],
            "description": "rtmpdump binary for Linux 64 bit",
            "time": "2016-04-12 19:17:32"
        },
        {
            "name": "rudloff/smarty-plugin-noscheme",
            "version": "0.1.1",
            "source": {
                "type": "git",
                "url": "https://github.com/Rudloff/smarty-plugin-noscheme.git",
                "reference": "7b64350bd255690e44db497e50bb5edc5e87d5e6"
            },
            "dist": {
                "type": "zip",
                "url": "https://api.github.com/repos/Rudloff/smarty-plugin-noscheme/zipball/7b64350bd255690e44db497e50bb5edc5e87d5e6",
                "reference": "7b64350bd255690e44db497e50bb5edc5e87d5e6",
                "shasum": ""
            },
            "require": {
                "league/uri": "~4.1.1"
            },
            "require-dev": {
                "symfony/var-dumper": "~3.0.1"
            },
            "type": "library",
            "autoload": {
                "files": [
                    "modifier.noscheme.php"
                ]
            },
            "notification-url": "https://packagist.org/downloads/",
            "license": [
                "GPL-3.0"
            ],
            "authors": [
                {
                    "name": "Pierre Rudloff",
                    "email": "contact@rudloff.pro",
                    "homepage": "https://rudloff.pro/",
                    "role": "Developer"
                }
            ],
            "description": "Smarty modifier that removes the scheme in URLs",
            "time": "2016-04-09T00:40:13+00:00"
        },
        {
            "name": "slim/slim",
            "version": "3.7.0",
            "source": {
                "type": "git",
                "url": "https://github.com/slimphp/Slim.git",
                "reference": "4254e40d81559e35cdf856bcbaca5f3af468b7ef"
            },
            "dist": {
                "type": "zip",
                "url": "https://api.github.com/repos/slimphp/Slim/zipball/4254e40d81559e35cdf856bcbaca5f3af468b7ef",
                "reference": "4254e40d81559e35cdf856bcbaca5f3af468b7ef",
                "shasum": ""
            },
            "require": {
                "container-interop/container-interop": "^1.1",
                "nikic/fast-route": "^1.0",
                "php": ">=5.5.0",
                "pimple/pimple": "^3.0",
                "psr/http-message": "^1.0"
            },
            "provide": {
                "psr/http-message-implementation": "1.0"
            },
            "require-dev": {
                "phpunit/phpunit": "^4.0",
                "squizlabs/php_codesniffer": "^2.5"
            },
            "type": "library",
            "autoload": {
                "psr-4": {
                    "Slim\\": "Slim"
                }
            },
            "notification-url": "https://packagist.org/downloads/",
            "license": [
                "MIT"
            ],
            "authors": [
                {
                    "name": "Rob Allen",
                    "email": "rob@akrabat.com",
                    "homepage": "http://akrabat.com"
                },
                {
                    "name": "Josh Lockhart",
                    "email": "hello@joshlockhart.com",
                    "homepage": "https://joshlockhart.com"
                },
                {
                    "name": "Gabriel Manricks",
                    "email": "gmanricks@me.com",
                    "homepage": "http://gabrielmanricks.com"
                },
                {
                    "name": "Andrew Smith",
                    "email": "a.smith@silentworks.co.uk",
                    "homepage": "http://silentworks.co.uk"
                }
            ],
            "description": "Slim is a PHP micro framework that helps you quickly write simple yet powerful web applications and APIs",
            "homepage": "https://slimframework.com",
            "keywords": [
                "api",
                "framework",
                "micro",
                "router"
            ],
            "time": "2016-12-20T20:30:47+00:00"
        },
        {
            "name": "smarty/smarty",
            "version": "v3.1.31",
            "source": {
                "type": "git",
                "url": "https://github.com/smarty-php/smarty.git",
                "reference": "c7d42e4a327c402897dd587871434888fde1e7a9"
            },
            "dist": {
                "type": "zip",
                "url": "https://api.github.com/repos/smarty-php/smarty/zipball/c7d42e4a327c402897dd587871434888fde1e7a9",
                "reference": "c7d42e4a327c402897dd587871434888fde1e7a9",
                "shasum": ""
            },
            "require": {
                "php": ">=5.2"
            },
            "type": "library",
            "extra": {
                "branch-alias": {
                    "dev-master": "3.1.x-dev"
                }
            },
            "autoload": {
                "files": [
                    "libs/bootstrap.php"
                ]
            },
            "notification-url": "https://packagist.org/downloads/",
            "license": [
                "LGPL-3.0"
            ],
            "authors": [
                {
                    "name": "Monte Ohrt",
                    "email": "monte@ohrt.com"
                },
                {
                    "name": "Uwe Tews",
                    "email": "uwe.tews@googlemail.com"
                },
                {
                    "name": "Rodney Rehm",
                    "email": "rodney.rehm@medialize.de"
                }
            ],
            "description": "Smarty - the compiling PHP template engine",
            "homepage": "http://www.smarty.net",
            "keywords": [
                "templating"
            ],
            "time": "2016-12-14T21:57:25+00:00"
        },
        {
            "name": "symfony/process",
            "version": "v3.2.1",
            "source": {
                "type": "git",
                "url": "https://github.com/symfony/process.git",
                "reference": "02ea84847aad71be7e32056408bb19f3a616cdd3"
            },
            "dist": {
                "type": "zip",
                "url": "https://api.github.com/repos/symfony/process/zipball/02ea84847aad71be7e32056408bb19f3a616cdd3",
                "reference": "02ea84847aad71be7e32056408bb19f3a616cdd3",
                "shasum": ""
            },
            "require": {
                "php": ">=5.5.9"
            },
            "type": "library",
            "extra": {
                "branch-alias": {
                    "dev-master": "3.2-dev"
                }
            },
            "autoload": {
                "psr-4": {
                    "Symfony\\Component\\Process\\": ""
                },
                "exclude-from-classmap": [
                    "/Tests/"
                ]
            },
            "notification-url": "https://packagist.org/downloads/",
            "license": [
                "MIT"
            ],
            "authors": [
                {
                    "name": "Fabien Potencier",
                    "email": "fabien@symfony.com"
                },
                {
                    "name": "Symfony Community",
                    "homepage": "https://symfony.com/contributors"
                }
            ],
            "description": "Symfony Process Component",
            "homepage": "https://symfony.com",
            "time": "2016-11-24T10:40:28+00:00"
        },
        {
            "name": "symfony/yaml",
            "version": "v3.2.1",
            "source": {
                "type": "git",
                "url": "https://github.com/symfony/yaml.git",
                "reference": "a7095af4b97a0955f85c8989106c249fa649011f"
            },
            "dist": {
                "type": "zip",
                "url": "https://api.github.com/repos/symfony/yaml/zipball/a7095af4b97a0955f85c8989106c249fa649011f",
                "reference": "a7095af4b97a0955f85c8989106c249fa649011f",
                "shasum": ""
            },
            "require": {
                "php": ">=5.5.9"
            },
            "require-dev": {
                "symfony/console": "~2.8|~3.0"
            },
            "suggest": {
                "symfony/console": "For validating YAML files using the lint command"
            },
            "type": "library",
            "extra": {
                "branch-alias": {
                    "dev-master": "3.2-dev"
                }
            },
            "autoload": {
                "psr-4": {
                    "Symfony\\Component\\Yaml\\": ""
                },
                "exclude-from-classmap": [
                    "/Tests/"
                ]
            },
            "notification-url": "https://packagist.org/downloads/",
            "license": [
                "MIT"
            ],
            "authors": [
                {
                    "name": "Fabien Potencier",
                    "email": "fabien@symfony.com"
                },
                {
                    "name": "Symfony Community",
                    "homepage": "https://symfony.com/contributors"
                }
            ],
            "description": "Symfony Yaml Component",
            "homepage": "https://symfony.com",
            "time": "2016-12-10T10:07:06+00:00"
        }
    ],
    "packages-dev": [
        {
            "name": "doctrine/instantiator",
            "version": "1.0.5",
            "source": {
                "type": "git",
                "url": "https://github.com/doctrine/instantiator.git",
                "reference": "8e884e78f9f0eb1329e445619e04456e64d8051d"
            },
            "dist": {
                "type": "zip",
                "url": "https://api.github.com/repos/doctrine/instantiator/zipball/8e884e78f9f0eb1329e445619e04456e64d8051d",
                "reference": "8e884e78f9f0eb1329e445619e04456e64d8051d",
                "shasum": ""
            },
            "require": {
                "php": ">=5.3,<8.0-DEV"
            },
            "require-dev": {
                "athletic/athletic": "~0.1.8",
                "ext-pdo": "*",
                "ext-phar": "*",
                "phpunit/phpunit": "~4.0",
                "squizlabs/php_codesniffer": "~2.0"
            },
            "type": "library",
            "extra": {
                "branch-alias": {
                    "dev-master": "1.0.x-dev"
                }
            },
            "autoload": {
                "psr-4": {
                    "Doctrine\\Instantiator\\": "src/Doctrine/Instantiator/"
                }
            },
            "notification-url": "https://packagist.org/downloads/",
            "license": [
                "MIT"
            ],
            "authors": [
                {
                    "name": "Marco Pivetta",
                    "email": "ocramius@gmail.com",
                    "homepage": "http://ocramius.github.com/"
                }
            ],
            "description": "A small, lightweight utility to instantiate objects in PHP without invoking their constructors",
            "homepage": "https://github.com/doctrine/instantiator",
            "keywords": [
                "constructor",
                "instantiate"
            ],
            "time": "2015-06-14T21:17:01+00:00"
        },
        {
            "name": "ffmpeg/ffmpeg",
            "version": "dev-release",
            "dist": {
                "type": "xz",
                "url": "http://johnvansickle.com/ffmpeg/releases/ffmpeg-release-64bit-static.tar.xz",
                "reference": null,
                "shasum": null
            },
            "bin": [
                "ffmpeg"
            ],
            "type": "library"
        },
        {
            "name": "myclabs/deep-copy",
            "version": "1.5.5",
            "source": {
                "type": "git",
                "url": "https://github.com/myclabs/DeepCopy.git",
                "reference": "399c1f9781e222f6eb6cc238796f5200d1b7f108"
            },
            "dist": {
                "type": "zip",
                "url": "https://api.github.com/repos/myclabs/DeepCopy/zipball/399c1f9781e222f6eb6cc238796f5200d1b7f108",
                "reference": "399c1f9781e222f6eb6cc238796f5200d1b7f108",
                "shasum": ""
            },
            "require": {
                "php": ">=5.4.0"
            },
            "require-dev": {
                "doctrine/collections": "1.*",
                "phpunit/phpunit": "~4.1"
            },
            "type": "library",
            "autoload": {
                "psr-4": {
                    "DeepCopy\\": "src/DeepCopy/"
                }
            },
            "notification-url": "https://packagist.org/downloads/",
            "license": [
                "MIT"
            ],
            "description": "Create deep copies (clones) of your objects",
            "homepage": "https://github.com/myclabs/DeepCopy",
            "keywords": [
                "clone",
                "copy",
                "duplicate",
                "object",
                "object graph"
            ],
            "time": "2016-10-31T17:19:45+00:00"
        },
        {
            "name": "phpdocumentor/reflection-common",
            "version": "1.0",
            "source": {
                "type": "git",
                "url": "https://github.com/phpDocumentor/ReflectionCommon.git",
                "reference": "144c307535e82c8fdcaacbcfc1d6d8eeb896687c"
            },
            "dist": {
                "type": "zip",
                "url": "https://api.github.com/repos/phpDocumentor/ReflectionCommon/zipball/144c307535e82c8fdcaacbcfc1d6d8eeb896687c",
                "reference": "144c307535e82c8fdcaacbcfc1d6d8eeb896687c",
                "shasum": ""
            },
            "require": {
                "php": ">=5.5"
            },
            "require-dev": {
                "phpunit/phpunit": "^4.6"
            },
            "type": "library",
            "extra": {
                "branch-alias": {
                    "dev-master": "1.0.x-dev"
                }
            },
            "autoload": {
                "psr-4": {
                    "phpDocumentor\\Reflection\\": [
                        "src"
                    ]
                }
            },
            "notification-url": "https://packagist.org/downloads/",
            "license": [
                "MIT"
            ],
            "authors": [
                {
                    "name": "Jaap van Otterdijk",
                    "email": "opensource@ijaap.nl"
                }
            ],
            "description": "Common reflection classes used by phpdocumentor to reflect the code structure",
            "homepage": "http://www.phpdoc.org",
            "keywords": [
                "FQSEN",
                "phpDocumentor",
                "phpdoc",
                "reflection",
                "static analysis"
            ],
            "time": "2015-12-27T11:43:31+00:00"
        },
        {
            "name": "phpdocumentor/reflection-docblock",
            "version": "3.1.1",
            "source": {
                "type": "git",
                "url": "https://github.com/phpDocumentor/ReflectionDocBlock.git",
                "reference": "8331b5efe816ae05461b7ca1e721c01b46bafb3e"
            },
            "dist": {
                "type": "zip",
                "url": "https://api.github.com/repos/phpDocumentor/ReflectionDocBlock/zipball/8331b5efe816ae05461b7ca1e721c01b46bafb3e",
                "reference": "8331b5efe816ae05461b7ca1e721c01b46bafb3e",
                "shasum": ""
            },
            "require": {
                "php": ">=5.5",
                "phpdocumentor/reflection-common": "^1.0@dev",
                "phpdocumentor/type-resolver": "^0.2.0",
                "webmozart/assert": "^1.0"
            },
            "require-dev": {
                "mockery/mockery": "^0.9.4",
                "phpunit/phpunit": "^4.4"
            },
            "type": "library",
            "autoload": {
                "psr-4": {
                    "phpDocumentor\\Reflection\\": [
                        "src/"
                    ]
                }
            },
            "notification-url": "https://packagist.org/downloads/",
            "license": [
                "MIT"
            ],
            "authors": [
                {
                    "name": "Mike van Riel",
                    "email": "me@mikevanriel.com"
                }
            ],
            "description": "With this component, a library can provide support for annotations via DocBlocks or otherwise retrieve information that is embedded in a DocBlock.",
            "time": "2016-09-30T07:12:33+00:00"
        },
        {
            "name": "phpdocumentor/type-resolver",
            "version": "0.2.1",
            "source": {
                "type": "git",
                "url": "https://github.com/phpDocumentor/TypeResolver.git",
                "reference": "e224fb2ea2fba6d3ad6fdaef91cd09a172155ccb"
            },
            "dist": {
                "type": "zip",
                "url": "https://api.github.com/repos/phpDocumentor/TypeResolver/zipball/e224fb2ea2fba6d3ad6fdaef91cd09a172155ccb",
                "reference": "e224fb2ea2fba6d3ad6fdaef91cd09a172155ccb",
                "shasum": ""
            },
            "require": {
                "php": ">=5.5",
                "phpdocumentor/reflection-common": "^1.0"
            },
            "require-dev": {
                "mockery/mockery": "^0.9.4",
                "phpunit/phpunit": "^5.2||^4.8.24"
            },
            "type": "library",
            "extra": {
                "branch-alias": {
                    "dev-master": "1.0.x-dev"
                }
            },
            "autoload": {
                "psr-4": {
                    "phpDocumentor\\Reflection\\": [
                        "src/"
                    ]
                }
            },
            "notification-url": "https://packagist.org/downloads/",
            "license": [
                "MIT"
            ],
            "authors": [
                {
                    "name": "Mike van Riel",
                    "email": "me@mikevanriel.com"
                }
            ],
            "time": "2016-11-25T06:54:22+00:00"
        },
        {
            "name": "phpspec/prophecy",
            "version": "v1.6.2",
            "source": {
                "type": "git",
                "url": "https://github.com/phpspec/prophecy.git",
                "reference": "6c52c2722f8460122f96f86346600e1077ce22cb"
            },
            "dist": {
                "type": "zip",
                "url": "https://api.github.com/repos/phpspec/prophecy/zipball/6c52c2722f8460122f96f86346600e1077ce22cb",
                "reference": "6c52c2722f8460122f96f86346600e1077ce22cb",
                "shasum": ""
            },
            "require": {
                "doctrine/instantiator": "^1.0.2",
                "php": "^5.3|^7.0",
                "phpdocumentor/reflection-docblock": "^2.0|^3.0.2",
                "sebastian/comparator": "^1.1",
                "sebastian/recursion-context": "^1.0|^2.0"
            },
            "require-dev": {
                "phpspec/phpspec": "^2.0",
                "phpunit/phpunit": "^4.8 || ^5.6.5"
            },
            "type": "library",
            "extra": {
                "branch-alias": {
                    "dev-master": "1.6.x-dev"
                }
            },
            "autoload": {
                "psr-0": {
                    "Prophecy\\": "src/"
                }
            },
            "notification-url": "https://packagist.org/downloads/",
            "license": [
                "MIT"
            ],
            "authors": [
                {
                    "name": "Konstantin Kudryashov",
                    "email": "ever.zet@gmail.com",
                    "homepage": "http://everzet.com"
                },
                {
                    "name": "Marcello Duarte",
                    "email": "marcello.duarte@gmail.com"
                }
            ],
            "description": "Highly opinionated mocking framework for PHP 5.3+",
            "homepage": "https://github.com/phpspec/prophecy",
            "keywords": [
                "Double",
                "Dummy",
                "fake",
                "mock",
                "spy",
                "stub"
            ],
            "time": "2016-11-21T14:58:47+00:00"
        },
        {
            "name": "phpunit/php-code-coverage",
            "version": "4.0.4",
            "source": {
                "type": "git",
                "url": "https://github.com/sebastianbergmann/php-code-coverage.git",
                "reference": "c14196e64a78570034afd0b7a9f3757ba71c2a0a"
            },
            "dist": {
                "type": "zip",
                "url": "https://api.github.com/repos/sebastianbergmann/php-code-coverage/zipball/c14196e64a78570034afd0b7a9f3757ba71c2a0a",
                "reference": "c14196e64a78570034afd0b7a9f3757ba71c2a0a",
                "shasum": ""
            },
            "require": {
                "php": "^5.6 || ^7.0",
                "phpunit/php-file-iterator": "~1.3",
                "phpunit/php-text-template": "~1.2",
                "phpunit/php-token-stream": "^1.4.2",
                "sebastian/code-unit-reverse-lookup": "~1.0",
                "sebastian/environment": "^1.3.2 || ^2.0",
                "sebastian/version": "~1.0|~2.0"
            },
            "require-dev": {
                "ext-xdebug": ">=2.1.4",
                "phpunit/phpunit": "^5.4"
            },
            "suggest": {
                "ext-dom": "*",
                "ext-xdebug": ">=2.4.0",
                "ext-xmlwriter": "*"
            },
            "type": "library",
            "extra": {
                "branch-alias": {
                    "dev-master": "4.0.x-dev"
                }
            },
            "autoload": {
                "classmap": [
                    "src/"
                ]
            },
            "notification-url": "https://packagist.org/downloads/",
            "license": [
                "BSD-3-Clause"
            ],
            "authors": [
                {
                    "name": "Sebastian Bergmann",
                    "email": "sb@sebastian-bergmann.de",
                    "role": "lead"
                }
            ],
            "description": "Library that provides collection, processing, and rendering functionality for PHP code coverage information.",
            "homepage": "https://github.com/sebastianbergmann/php-code-coverage",
            "keywords": [
                "coverage",
                "testing",
                "xunit"
            ],
            "time": "2016-12-20T15:22:42+00:00"
        },
        {
            "name": "phpunit/php-file-iterator",
            "version": "1.4.2",
            "source": {
                "type": "git",
                "url": "https://github.com/sebastianbergmann/php-file-iterator.git",
                "reference": "3cc8f69b3028d0f96a9078e6295d86e9bf019be5"
            },
            "dist": {
                "type": "zip",
                "url": "https://api.github.com/repos/sebastianbergmann/php-file-iterator/zipball/3cc8f69b3028d0f96a9078e6295d86e9bf019be5",
                "reference": "3cc8f69b3028d0f96a9078e6295d86e9bf019be5",
                "shasum": ""
            },
            "require": {
                "php": ">=5.3.3"
            },
            "type": "library",
            "extra": {
                "branch-alias": {
                    "dev-master": "1.4.x-dev"
                }
            },
            "autoload": {
                "classmap": [
                    "src/"
                ]
            },
            "notification-url": "https://packagist.org/downloads/",
            "license": [
                "BSD-3-Clause"
            ],
            "authors": [
                {
                    "name": "Sebastian Bergmann",
                    "email": "sb@sebastian-bergmann.de",
                    "role": "lead"
                }
            ],
            "description": "FilterIterator implementation that filters files based on a list of suffixes.",
            "homepage": "https://github.com/sebastianbergmann/php-file-iterator/",
            "keywords": [
                "filesystem",
                "iterator"
            ],
            "time": "2016-10-03T07:40:28+00:00"
        },
        {
            "name": "phpunit/php-text-template",
            "version": "1.2.1",
            "source": {
                "type": "git",
                "url": "https://github.com/sebastianbergmann/php-text-template.git",
                "reference": "31f8b717e51d9a2afca6c9f046f5d69fc27c8686"
            },
            "dist": {
                "type": "zip",
                "url": "https://api.github.com/repos/sebastianbergmann/php-text-template/zipball/31f8b717e51d9a2afca6c9f046f5d69fc27c8686",
                "reference": "31f8b717e51d9a2afca6c9f046f5d69fc27c8686",
                "shasum": ""
            },
            "require": {
                "php": ">=5.3.3"
            },
            "type": "library",
            "autoload": {
                "classmap": [
                    "src/"
                ]
            },
            "notification-url": "https://packagist.org/downloads/",
            "license": [
                "BSD-3-Clause"
            ],
            "authors": [
                {
                    "name": "Sebastian Bergmann",
                    "email": "sebastian@phpunit.de",
                    "role": "lead"
                }
            ],
            "description": "Simple template engine.",
            "homepage": "https://github.com/sebastianbergmann/php-text-template/",
            "keywords": [
                "template"
            ],
            "time": "2015-06-21T13:50:34+00:00"
        },
        {
            "name": "phpunit/php-timer",
            "version": "1.0.8",
            "source": {
                "type": "git",
                "url": "https://github.com/sebastianbergmann/php-timer.git",
                "reference": "38e9124049cf1a164f1e4537caf19c99bf1eb260"
            },
            "dist": {
                "type": "zip",
                "url": "https://api.github.com/repos/sebastianbergmann/php-timer/zipball/38e9124049cf1a164f1e4537caf19c99bf1eb260",
                "reference": "38e9124049cf1a164f1e4537caf19c99bf1eb260",
                "shasum": ""
            },
            "require": {
                "php": ">=5.3.3"
            },
            "require-dev": {
                "phpunit/phpunit": "~4|~5"
            },
            "type": "library",
            "autoload": {
                "classmap": [
                    "src/"
                ]
            },
            "notification-url": "https://packagist.org/downloads/",
            "license": [
                "BSD-3-Clause"
            ],
            "authors": [
                {
                    "name": "Sebastian Bergmann",
                    "email": "sb@sebastian-bergmann.de",
                    "role": "lead"
                }
            ],
            "description": "Utility class for timing",
            "homepage": "https://github.com/sebastianbergmann/php-timer/",
            "keywords": [
                "timer"
            ],
            "time": "2016-05-12T18:03:57+00:00"
        },
        {
            "name": "phpunit/php-token-stream",
            "version": "1.4.9",
            "source": {
                "type": "git",
                "url": "https://github.com/sebastianbergmann/php-token-stream.git",
                "reference": "3b402f65a4cc90abf6e1104e388b896ce209631b"
            },
            "dist": {
                "type": "zip",
                "url": "https://api.github.com/repos/sebastianbergmann/php-token-stream/zipball/3b402f65a4cc90abf6e1104e388b896ce209631b",
                "reference": "3b402f65a4cc90abf6e1104e388b896ce209631b",
                "shasum": ""
            },
            "require": {
                "ext-tokenizer": "*",
                "php": ">=5.3.3"
            },
            "require-dev": {
                "phpunit/phpunit": "~4.2"
            },
            "type": "library",
            "extra": {
                "branch-alias": {
                    "dev-master": "1.4-dev"
                }
            },
            "autoload": {
                "classmap": [
                    "src/"
                ]
            },
            "notification-url": "https://packagist.org/downloads/",
            "license": [
                "BSD-3-Clause"
            ],
            "authors": [
                {
                    "name": "Sebastian Bergmann",
                    "email": "sebastian@phpunit.de"
                }
            ],
            "description": "Wrapper around PHP's tokenizer extension.",
            "homepage": "https://github.com/sebastianbergmann/php-token-stream/",
            "keywords": [
                "tokenizer"
            ],
            "time": "2016-11-15T14:06:22+00:00"
        },
        {
            "name": "phpunit/phpunit",
            "version": "5.7.5",
            "source": {
                "type": "git",
                "url": "https://github.com/sebastianbergmann/phpunit.git",
                "reference": "50fd2be8f3e23e91da825f36f08e5f9633076ffe"
            },
            "dist": {
                "type": "zip",
                "url": "https://api.github.com/repos/sebastianbergmann/phpunit/zipball/50fd2be8f3e23e91da825f36f08e5f9633076ffe",
                "reference": "50fd2be8f3e23e91da825f36f08e5f9633076ffe",
                "shasum": ""
            },
            "require": {
                "ext-dom": "*",
                "ext-json": "*",
                "ext-libxml": "*",
                "ext-mbstring": "*",
                "ext-xml": "*",
                "myclabs/deep-copy": "~1.3",
                "php": "^5.6 || ^7.0",
                "phpspec/prophecy": "^1.6.2",
                "phpunit/php-code-coverage": "^4.0.3",
                "phpunit/php-file-iterator": "~1.4",
                "phpunit/php-text-template": "~1.2",
                "phpunit/php-timer": "^1.0.6",
                "phpunit/phpunit-mock-objects": "^3.2",
                "sebastian/comparator": "~1.2.2",
                "sebastian/diff": "~1.2",
                "sebastian/environment": "^1.3.4 || ^2.0",
                "sebastian/exporter": "~2.0",
                "sebastian/global-state": "^1.0 || ^2.0",
                "sebastian/object-enumerator": "~2.0",
                "sebastian/resource-operations": "~1.0",
                "sebastian/version": "~1.0|~2.0",
                "symfony/yaml": "~2.1|~3.0"
            },
            "conflict": {
                "phpdocumentor/reflection-docblock": "3.0.2"
            },
            "require-dev": {
                "ext-pdo": "*"
            },
            "suggest": {
                "ext-xdebug": "*",
                "phpunit/php-invoker": "~1.1"
            },
            "bin": [
                "phpunit"
            ],
            "type": "library",
            "extra": {
                "branch-alias": {
                    "dev-master": "5.7.x-dev"
                }
            },
            "autoload": {
                "classmap": [
                    "src/"
                ]
            },
            "notification-url": "https://packagist.org/downloads/",
            "license": [
                "BSD-3-Clause"
            ],
            "authors": [
                {
                    "name": "Sebastian Bergmann",
                    "email": "sebastian@phpunit.de",
                    "role": "lead"
                }
            ],
            "description": "The PHP Unit Testing framework.",
            "homepage": "https://phpunit.de/",
            "keywords": [
                "phpunit",
                "testing",
                "xunit"
            ],
            "time": "2016-12-28T07:18:51+00:00"
        },
        {
            "name": "phpunit/phpunit-mock-objects",
            "version": "3.4.3",
            "source": {
                "type": "git",
                "url": "https://github.com/sebastianbergmann/phpunit-mock-objects.git",
                "reference": "3ab72b65b39b491e0c011e2e09bb2206c2aa8e24"
            },
            "dist": {
                "type": "zip",
                "url": "https://api.github.com/repos/sebastianbergmann/phpunit-mock-objects/zipball/3ab72b65b39b491e0c011e2e09bb2206c2aa8e24",
                "reference": "3ab72b65b39b491e0c011e2e09bb2206c2aa8e24",
                "shasum": ""
            },
            "require": {
                "doctrine/instantiator": "^1.0.2",
                "php": "^5.6 || ^7.0",
                "phpunit/php-text-template": "^1.2",
                "sebastian/exporter": "^1.2 || ^2.0"
            },
            "conflict": {
                "phpunit/phpunit": "<5.4.0"
            },
            "require-dev": {
                "phpunit/phpunit": "^5.4"
            },
            "suggest": {
                "ext-soap": "*"
            },
            "type": "library",
            "extra": {
                "branch-alias": {
                    "dev-master": "3.2.x-dev"
                }
            },
            "autoload": {
                "classmap": [
                    "src/"
                ]
            },
            "notification-url": "https://packagist.org/downloads/",
            "license": [
                "BSD-3-Clause"
            ],
            "authors": [
                {
                    "name": "Sebastian Bergmann",
                    "email": "sb@sebastian-bergmann.de",
                    "role": "lead"
                }
            ],
            "description": "Mock Object library for PHPUnit",
            "homepage": "https://github.com/sebastianbergmann/phpunit-mock-objects/",
            "keywords": [
                "mock",
                "xunit"
            ],
            "time": "2016-12-08T20:27:08+00:00"
        },
        {
            "name": "rg3/youtube-dl",
            "version": "2016.12.22",
            "dist": {
                "type": "zip",
                "url": "https://github.com/rg3/youtube-dl/archive/2016.12.22.zip",
                "reference": null,
                "shasum": null
            },
            "type": "library"
        },
        {
<<<<<<< HEAD
=======
            "name": "rudloff/rtmpdump-bin",
            "version": "2.3",
            "source": {
                "type": "git",
                "url": "https://github.com/Rudloff/rtmpdump-bin.git",
                "reference": "133cdd80e3bab66593e88a5276158596383afd97"
            },
            "dist": {
                "type": "zip",
                "url": "https://api.github.com/repos/Rudloff/rtmpdump-bin/zipball/133cdd80e3bab66593e88a5276158596383afd97",
                "reference": "133cdd80e3bab66593e88a5276158596383afd97",
                "shasum": ""
            },
            "require-dev": {
                "rtmpdump/rtmpdump": "2.3"
            },
            "bin": [
                "rtmpdump"
            ],
            "type": "library",
            "notification-url": "https://packagist.org/downloads/",
            "license": [
                "GPL-2.0"
            ],
            "description": "rtmpdump binary for Linux 64 bit",
            "time": "2016-04-12T19:17:32+00:00"
        },
        {
>>>>>>> cd80fde7
            "name": "sebastian/code-unit-reverse-lookup",
            "version": "1.0.0",
            "source": {
                "type": "git",
                "url": "https://github.com/sebastianbergmann/code-unit-reverse-lookup.git",
                "reference": "c36f5e7cfce482fde5bf8d10d41a53591e0198fe"
            },
            "dist": {
                "type": "zip",
                "url": "https://api.github.com/repos/sebastianbergmann/code-unit-reverse-lookup/zipball/c36f5e7cfce482fde5bf8d10d41a53591e0198fe",
                "reference": "c36f5e7cfce482fde5bf8d10d41a53591e0198fe",
                "shasum": ""
            },
            "require": {
                "php": ">=5.6"
            },
            "require-dev": {
                "phpunit/phpunit": "~5"
            },
            "type": "library",
            "extra": {
                "branch-alias": {
                    "dev-master": "1.0.x-dev"
                }
            },
            "autoload": {
                "classmap": [
                    "src/"
                ]
            },
            "notification-url": "https://packagist.org/downloads/",
            "license": [
                "BSD-3-Clause"
            ],
            "authors": [
                {
                    "name": "Sebastian Bergmann",
                    "email": "sebastian@phpunit.de"
                }
            ],
            "description": "Looks up which function or method a line of code belongs to",
            "homepage": "https://github.com/sebastianbergmann/code-unit-reverse-lookup/",
            "time": "2016-02-13T06:45:14+00:00"
        },
        {
            "name": "sebastian/comparator",
            "version": "1.2.2",
            "source": {
                "type": "git",
                "url": "https://github.com/sebastianbergmann/comparator.git",
                "reference": "6a1ed12e8b2409076ab22e3897126211ff8b1f7f"
            },
            "dist": {
                "type": "zip",
                "url": "https://api.github.com/repos/sebastianbergmann/comparator/zipball/6a1ed12e8b2409076ab22e3897126211ff8b1f7f",
                "reference": "6a1ed12e8b2409076ab22e3897126211ff8b1f7f",
                "shasum": ""
            },
            "require": {
                "php": ">=5.3.3",
                "sebastian/diff": "~1.2",
                "sebastian/exporter": "~1.2 || ~2.0"
            },
            "require-dev": {
                "phpunit/phpunit": "~4.4"
            },
            "type": "library",
            "extra": {
                "branch-alias": {
                    "dev-master": "1.2.x-dev"
                }
            },
            "autoload": {
                "classmap": [
                    "src/"
                ]
            },
            "notification-url": "https://packagist.org/downloads/",
            "license": [
                "BSD-3-Clause"
            ],
            "authors": [
                {
                    "name": "Jeff Welch",
                    "email": "whatthejeff@gmail.com"
                },
                {
                    "name": "Volker Dusch",
                    "email": "github@wallbash.com"
                },
                {
                    "name": "Bernhard Schussek",
                    "email": "bschussek@2bepublished.at"
                },
                {
                    "name": "Sebastian Bergmann",
                    "email": "sebastian@phpunit.de"
                }
            ],
            "description": "Provides the functionality to compare PHP values for equality",
            "homepage": "http://www.github.com/sebastianbergmann/comparator",
            "keywords": [
                "comparator",
                "compare",
                "equality"
            ],
            "time": "2016-11-19T09:18:40+00:00"
        },
        {
            "name": "sebastian/diff",
            "version": "1.4.1",
            "source": {
                "type": "git",
                "url": "https://github.com/sebastianbergmann/diff.git",
                "reference": "13edfd8706462032c2f52b4b862974dd46b71c9e"
            },
            "dist": {
                "type": "zip",
                "url": "https://api.github.com/repos/sebastianbergmann/diff/zipball/13edfd8706462032c2f52b4b862974dd46b71c9e",
                "reference": "13edfd8706462032c2f52b4b862974dd46b71c9e",
                "shasum": ""
            },
            "require": {
                "php": ">=5.3.3"
            },
            "require-dev": {
                "phpunit/phpunit": "~4.8"
            },
            "type": "library",
            "extra": {
                "branch-alias": {
                    "dev-master": "1.4-dev"
                }
            },
            "autoload": {
                "classmap": [
                    "src/"
                ]
            },
            "notification-url": "https://packagist.org/downloads/",
            "license": [
                "BSD-3-Clause"
            ],
            "authors": [
                {
                    "name": "Kore Nordmann",
                    "email": "mail@kore-nordmann.de"
                },
                {
                    "name": "Sebastian Bergmann",
                    "email": "sebastian@phpunit.de"
                }
            ],
            "description": "Diff implementation",
            "homepage": "https://github.com/sebastianbergmann/diff",
            "keywords": [
                "diff"
            ],
            "time": "2015-12-08T07:14:41+00:00"
        },
        {
            "name": "sebastian/environment",
            "version": "2.0.0",
            "source": {
                "type": "git",
                "url": "https://github.com/sebastianbergmann/environment.git",
                "reference": "5795ffe5dc5b02460c3e34222fee8cbe245d8fac"
            },
            "dist": {
                "type": "zip",
                "url": "https://api.github.com/repos/sebastianbergmann/environment/zipball/5795ffe5dc5b02460c3e34222fee8cbe245d8fac",
                "reference": "5795ffe5dc5b02460c3e34222fee8cbe245d8fac",
                "shasum": ""
            },
            "require": {
                "php": "^5.6 || ^7.0"
            },
            "require-dev": {
                "phpunit/phpunit": "^5.0"
            },
            "type": "library",
            "extra": {
                "branch-alias": {
                    "dev-master": "2.0.x-dev"
                }
            },
            "autoload": {
                "classmap": [
                    "src/"
                ]
            },
            "notification-url": "https://packagist.org/downloads/",
            "license": [
                "BSD-3-Clause"
            ],
            "authors": [
                {
                    "name": "Sebastian Bergmann",
                    "email": "sebastian@phpunit.de"
                }
            ],
            "description": "Provides functionality to handle HHVM/PHP environments",
            "homepage": "http://www.github.com/sebastianbergmann/environment",
            "keywords": [
                "Xdebug",
                "environment",
                "hhvm"
            ],
            "time": "2016-11-26T07:53:53+00:00"
        },
        {
            "name": "sebastian/exporter",
            "version": "2.0.0",
            "source": {
                "type": "git",
                "url": "https://github.com/sebastianbergmann/exporter.git",
                "reference": "ce474bdd1a34744d7ac5d6aad3a46d48d9bac4c4"
            },
            "dist": {
                "type": "zip",
                "url": "https://api.github.com/repos/sebastianbergmann/exporter/zipball/ce474bdd1a34744d7ac5d6aad3a46d48d9bac4c4",
                "reference": "ce474bdd1a34744d7ac5d6aad3a46d48d9bac4c4",
                "shasum": ""
            },
            "require": {
                "php": ">=5.3.3",
                "sebastian/recursion-context": "~2.0"
            },
            "require-dev": {
                "ext-mbstring": "*",
                "phpunit/phpunit": "~4.4"
            },
            "type": "library",
            "extra": {
                "branch-alias": {
                    "dev-master": "2.0.x-dev"
                }
            },
            "autoload": {
                "classmap": [
                    "src/"
                ]
            },
            "notification-url": "https://packagist.org/downloads/",
            "license": [
                "BSD-3-Clause"
            ],
            "authors": [
                {
                    "name": "Jeff Welch",
                    "email": "whatthejeff@gmail.com"
                },
                {
                    "name": "Volker Dusch",
                    "email": "github@wallbash.com"
                },
                {
                    "name": "Bernhard Schussek",
                    "email": "bschussek@2bepublished.at"
                },
                {
                    "name": "Sebastian Bergmann",
                    "email": "sebastian@phpunit.de"
                },
                {
                    "name": "Adam Harvey",
                    "email": "aharvey@php.net"
                }
            ],
            "description": "Provides the functionality to export PHP variables for visualization",
            "homepage": "http://www.github.com/sebastianbergmann/exporter",
            "keywords": [
                "export",
                "exporter"
            ],
            "time": "2016-11-19T08:54:04+00:00"
        },
        {
            "name": "sebastian/global-state",
            "version": "1.1.1",
            "source": {
                "type": "git",
                "url": "https://github.com/sebastianbergmann/global-state.git",
                "reference": "bc37d50fea7d017d3d340f230811c9f1d7280af4"
            },
            "dist": {
                "type": "zip",
                "url": "https://api.github.com/repos/sebastianbergmann/global-state/zipball/bc37d50fea7d017d3d340f230811c9f1d7280af4",
                "reference": "bc37d50fea7d017d3d340f230811c9f1d7280af4",
                "shasum": ""
            },
            "require": {
                "php": ">=5.3.3"
            },
            "require-dev": {
                "phpunit/phpunit": "~4.2"
            },
            "suggest": {
                "ext-uopz": "*"
            },
            "type": "library",
            "extra": {
                "branch-alias": {
                    "dev-master": "1.0-dev"
                }
            },
            "autoload": {
                "classmap": [
                    "src/"
                ]
            },
            "notification-url": "https://packagist.org/downloads/",
            "license": [
                "BSD-3-Clause"
            ],
            "authors": [
                {
                    "name": "Sebastian Bergmann",
                    "email": "sebastian@phpunit.de"
                }
            ],
            "description": "Snapshotting of global state",
            "homepage": "http://www.github.com/sebastianbergmann/global-state",
            "keywords": [
                "global state"
            ],
            "time": "2015-10-12T03:26:01+00:00"
        },
        {
            "name": "sebastian/object-enumerator",
            "version": "2.0.0",
            "source": {
                "type": "git",
                "url": "https://github.com/sebastianbergmann/object-enumerator.git",
                "reference": "96f8a3f257b69e8128ad74d3a7fd464bcbaa3b35"
            },
            "dist": {
                "type": "zip",
                "url": "https://api.github.com/repos/sebastianbergmann/object-enumerator/zipball/96f8a3f257b69e8128ad74d3a7fd464bcbaa3b35",
                "reference": "96f8a3f257b69e8128ad74d3a7fd464bcbaa3b35",
                "shasum": ""
            },
            "require": {
                "php": ">=5.6",
                "sebastian/recursion-context": "~2.0"
            },
            "require-dev": {
                "phpunit/phpunit": "~5"
            },
            "type": "library",
            "extra": {
                "branch-alias": {
                    "dev-master": "2.0.x-dev"
                }
            },
            "autoload": {
                "classmap": [
                    "src/"
                ]
            },
            "notification-url": "https://packagist.org/downloads/",
            "license": [
                "BSD-3-Clause"
            ],
            "authors": [
                {
                    "name": "Sebastian Bergmann",
                    "email": "sebastian@phpunit.de"
                }
            ],
            "description": "Traverses array structures and object graphs to enumerate all referenced objects",
            "homepage": "https://github.com/sebastianbergmann/object-enumerator/",
            "time": "2016-11-19T07:35:10+00:00"
        },
        {
            "name": "sebastian/recursion-context",
            "version": "2.0.0",
            "source": {
                "type": "git",
                "url": "https://github.com/sebastianbergmann/recursion-context.git",
                "reference": "2c3ba150cbec723aa057506e73a8d33bdb286c9a"
            },
            "dist": {
                "type": "zip",
                "url": "https://api.github.com/repos/sebastianbergmann/recursion-context/zipball/2c3ba150cbec723aa057506e73a8d33bdb286c9a",
                "reference": "2c3ba150cbec723aa057506e73a8d33bdb286c9a",
                "shasum": ""
            },
            "require": {
                "php": ">=5.3.3"
            },
            "require-dev": {
                "phpunit/phpunit": "~4.4"
            },
            "type": "library",
            "extra": {
                "branch-alias": {
                    "dev-master": "2.0.x-dev"
                }
            },
            "autoload": {
                "classmap": [
                    "src/"
                ]
            },
            "notification-url": "https://packagist.org/downloads/",
            "license": [
                "BSD-3-Clause"
            ],
            "authors": [
                {
                    "name": "Jeff Welch",
                    "email": "whatthejeff@gmail.com"
                },
                {
                    "name": "Sebastian Bergmann",
                    "email": "sebastian@phpunit.de"
                },
                {
                    "name": "Adam Harvey",
                    "email": "aharvey@php.net"
                }
            ],
            "description": "Provides functionality to recursively process PHP variables",
            "homepage": "http://www.github.com/sebastianbergmann/recursion-context",
            "time": "2016-11-19T07:33:16+00:00"
        },
        {
            "name": "sebastian/resource-operations",
            "version": "1.0.0",
            "source": {
                "type": "git",
                "url": "https://github.com/sebastianbergmann/resource-operations.git",
                "reference": "ce990bb21759f94aeafd30209e8cfcdfa8bc3f52"
            },
            "dist": {
                "type": "zip",
                "url": "https://api.github.com/repos/sebastianbergmann/resource-operations/zipball/ce990bb21759f94aeafd30209e8cfcdfa8bc3f52",
                "reference": "ce990bb21759f94aeafd30209e8cfcdfa8bc3f52",
                "shasum": ""
            },
            "require": {
                "php": ">=5.6.0"
            },
            "type": "library",
            "extra": {
                "branch-alias": {
                    "dev-master": "1.0.x-dev"
                }
            },
            "autoload": {
                "classmap": [
                    "src/"
                ]
            },
            "notification-url": "https://packagist.org/downloads/",
            "license": [
                "BSD-3-Clause"
            ],
            "authors": [
                {
                    "name": "Sebastian Bergmann",
                    "email": "sebastian@phpunit.de"
                }
            ],
            "description": "Provides a list of PHP built-in functions that operate on resources",
            "homepage": "https://www.github.com/sebastianbergmann/resource-operations",
            "time": "2015-07-28T20:34:47+00:00"
        },
        {
            "name": "sebastian/version",
            "version": "2.0.1",
            "source": {
                "type": "git",
                "url": "https://github.com/sebastianbergmann/version.git",
                "reference": "99732be0ddb3361e16ad77b68ba41efc8e979019"
            },
            "dist": {
                "type": "zip",
                "url": "https://api.github.com/repos/sebastianbergmann/version/zipball/99732be0ddb3361e16ad77b68ba41efc8e979019",
                "reference": "99732be0ddb3361e16ad77b68ba41efc8e979019",
                "shasum": ""
            },
            "require": {
                "php": ">=5.6"
            },
            "type": "library",
            "extra": {
                "branch-alias": {
                    "dev-master": "2.0.x-dev"
                }
            },
            "autoload": {
                "classmap": [
                    "src/"
                ]
            },
            "notification-url": "https://packagist.org/downloads/",
            "license": [
                "BSD-3-Clause"
            ],
            "authors": [
                {
                    "name": "Sebastian Bergmann",
                    "email": "sebastian@phpunit.de",
                    "role": "lead"
                }
            ],
            "description": "Library that helps with managing the version number of Git-hosted PHP projects",
            "homepage": "https://github.com/sebastianbergmann/version",
            "time": "2016-10-03T07:35:21+00:00"
        },
        {
            "name": "squizlabs/php_codesniffer",
            "version": "2.7.1",
            "source": {
                "type": "git",
                "url": "https://github.com/squizlabs/PHP_CodeSniffer.git",
                "reference": "9b324f3a1132459a7274a0ace2e1b766ba80930f"
            },
            "dist": {
                "type": "zip",
                "url": "https://api.github.com/repos/squizlabs/PHP_CodeSniffer/zipball/9b324f3a1132459a7274a0ace2e1b766ba80930f",
                "reference": "9b324f3a1132459a7274a0ace2e1b766ba80930f",
                "shasum": ""
            },
            "require": {
                "ext-simplexml": "*",
                "ext-tokenizer": "*",
                "ext-xmlwriter": "*",
                "php": ">=5.1.2"
            },
            "require-dev": {
                "phpunit/phpunit": "~4.0"
            },
            "bin": [
                "scripts/phpcs",
                "scripts/phpcbf"
            ],
            "type": "library",
            "extra": {
                "branch-alias": {
                    "dev-master": "2.x-dev"
                }
            },
            "autoload": {
                "classmap": [
                    "CodeSniffer.php",
                    "CodeSniffer/CLI.php",
                    "CodeSniffer/Exception.php",
                    "CodeSniffer/File.php",
                    "CodeSniffer/Fixer.php",
                    "CodeSniffer/Report.php",
                    "CodeSniffer/Reporting.php",
                    "CodeSniffer/Sniff.php",
                    "CodeSniffer/Tokens.php",
                    "CodeSniffer/Reports/",
                    "CodeSniffer/Tokenizers/",
                    "CodeSniffer/DocGenerators/",
                    "CodeSniffer/Standards/AbstractPatternSniff.php",
                    "CodeSniffer/Standards/AbstractScopeSniff.php",
                    "CodeSniffer/Standards/AbstractVariableSniff.php",
                    "CodeSniffer/Standards/IncorrectPatternException.php",
                    "CodeSniffer/Standards/Generic/Sniffs/",
                    "CodeSniffer/Standards/MySource/Sniffs/",
                    "CodeSniffer/Standards/PEAR/Sniffs/",
                    "CodeSniffer/Standards/PSR1/Sniffs/",
                    "CodeSniffer/Standards/PSR2/Sniffs/",
                    "CodeSniffer/Standards/Squiz/Sniffs/",
                    "CodeSniffer/Standards/Zend/Sniffs/"
                ]
            },
            "notification-url": "https://packagist.org/downloads/",
            "license": [
                "BSD-3-Clause"
            ],
            "authors": [
                {
                    "name": "Greg Sherwood",
                    "role": "lead"
                }
            ],
            "description": "PHP_CodeSniffer tokenizes PHP, JavaScript and CSS files and detects violations of a defined set of coding standards.",
            "homepage": "http://www.squizlabs.com/php-codesniffer",
            "keywords": [
                "phpcs",
                "standards"
            ],
            "time": "2016-11-30T04:02:31+00:00"
        },
        {
            "name": "symfony/polyfill-mbstring",
            "version": "v1.3.0",
            "source": {
                "type": "git",
                "url": "https://github.com/symfony/polyfill-mbstring.git",
                "reference": "e79d363049d1c2128f133a2667e4f4190904f7f4"
            },
            "dist": {
                "type": "zip",
                "url": "https://api.github.com/repos/symfony/polyfill-mbstring/zipball/e79d363049d1c2128f133a2667e4f4190904f7f4",
                "reference": "e79d363049d1c2128f133a2667e4f4190904f7f4",
                "shasum": ""
            },
            "require": {
                "php": ">=5.3.3"
            },
            "suggest": {
                "ext-mbstring": "For best performance"
            },
            "type": "library",
            "extra": {
                "branch-alias": {
                    "dev-master": "1.3-dev"
                }
            },
            "autoload": {
                "psr-4": {
                    "Symfony\\Polyfill\\Mbstring\\": ""
                },
                "files": [
                    "bootstrap.php"
                ]
            },
            "notification-url": "https://packagist.org/downloads/",
            "license": [
                "MIT"
            ],
            "authors": [
                {
                    "name": "Nicolas Grekas",
                    "email": "p@tchwork.com"
                },
                {
                    "name": "Symfony Community",
                    "homepage": "https://symfony.com/contributors"
                }
            ],
            "description": "Symfony polyfill for the Mbstring extension",
            "homepage": "https://symfony.com",
            "keywords": [
                "compatibility",
                "mbstring",
                "polyfill",
                "portable",
                "shim"
            ],
            "time": "2016-11-14T01:06:16+00:00"
        },
        {
            "name": "symfony/var-dumper",
            "version": "v3.2.1",
            "source": {
                "type": "git",
                "url": "https://github.com/symfony/var-dumper.git",
                "reference": "f722532b0966e9b6fc631e682143c07b2cf583a0"
            },
            "dist": {
                "type": "zip",
                "url": "https://api.github.com/repos/symfony/var-dumper/zipball/f722532b0966e9b6fc631e682143c07b2cf583a0",
                "reference": "f722532b0966e9b6fc631e682143c07b2cf583a0",
                "shasum": ""
            },
            "require": {
                "php": ">=5.5.9",
                "symfony/polyfill-mbstring": "~1.0"
            },
            "require-dev": {
                "twig/twig": "~1.20|~2.0"
            },
            "suggest": {
                "ext-symfony_debug": ""
            },
            "type": "library",
            "extra": {
                "branch-alias": {
                    "dev-master": "3.2-dev"
                }
            },
            "autoload": {
                "files": [
                    "Resources/functions/dump.php"
                ],
                "psr-4": {
                    "Symfony\\Component\\VarDumper\\": ""
                },
                "exclude-from-classmap": [
                    "/Tests/"
                ]
            },
            "notification-url": "https://packagist.org/downloads/",
            "license": [
                "MIT"
            ],
            "authors": [
                {
                    "name": "Nicolas Grekas",
                    "email": "p@tchwork.com"
                },
                {
                    "name": "Symfony Community",
                    "homepage": "https://symfony.com/contributors"
                }
            ],
            "description": "Symfony mechanism for exploring and dumping PHP variables",
            "homepage": "https://symfony.com",
            "keywords": [
                "debug",
                "dump"
            ],
            "time": "2016-12-11T14:34:22+00:00"
        },
        {
            "name": "webmozart/assert",
            "version": "1.2.0",
            "source": {
                "type": "git",
                "url": "https://github.com/webmozart/assert.git",
                "reference": "2db61e59ff05fe5126d152bd0655c9ea113e550f"
            },
            "dist": {
                "type": "zip",
                "url": "https://api.github.com/repos/webmozart/assert/zipball/2db61e59ff05fe5126d152bd0655c9ea113e550f",
                "reference": "2db61e59ff05fe5126d152bd0655c9ea113e550f",
                "shasum": ""
            },
            "require": {
                "php": "^5.3.3 || ^7.0"
            },
            "require-dev": {
                "phpunit/phpunit": "^4.6",
                "sebastian/version": "^1.0.1"
            },
            "type": "library",
            "extra": {
                "branch-alias": {
                    "dev-master": "1.3-dev"
                }
            },
            "autoload": {
                "psr-4": {
                    "Webmozart\\Assert\\": "src/"
                }
            },
            "notification-url": "https://packagist.org/downloads/",
            "license": [
                "MIT"
            ],
            "authors": [
                {
                    "name": "Bernhard Schussek",
                    "email": "bschussek@gmail.com"
                }
            ],
            "description": "Assertions to validate method input/output with nice error messages.",
            "keywords": [
                "assert",
                "check",
                "validate"
            ],
            "time": "2016-11-23T20:04:58+00:00"
        }
    ],
    "aliases": [],
    "minimum-stability": "stable",
    "stability-flags": {
        "ffmpeg/ffmpeg": 20
    },
    "prefer-stable": false,
    "prefer-lowest": false,
    "platform": [],
    "platform-dev": []
}<|MERGE_RESOLUTION|>--- conflicted
+++ resolved
@@ -4,12 +4,7 @@
         "Read more about it at https://getcomposer.org/doc/01-basic-usage.md#composer-lock-the-lock-file",
         "This file is @generated automatically"
     ],
-<<<<<<< HEAD
-    "hash": "4493f6542773480e0317a90a2de2f82e",
     "content-hash": "73c835f77628ac1e77dee70447711759",
-=======
-    "content-hash": "cbf8089486d9ab0599ff3d7c22f045a7",
->>>>>>> cd80fde7
     "packages": [
         {
             "name": "aura/session",
@@ -160,7 +155,7 @@
                 "rest",
                 "web service"
             ],
-            "time": "2016-10-08 15:01:37"
+            "time": "2016-10-08T15:01:37+00:00"
         },
         {
             "name": "guzzlehttp/promises",
@@ -211,7 +206,7 @@
             "keywords": [
                 "promise"
             ],
-            "time": "2016-12-20 10:07:11"
+            "time": "2016-12-20T10:07:11+00:00"
         },
         {
             "name": "guzzlehttp/psr7",
@@ -269,7 +264,7 @@
                 "stream",
                 "uri"
             ],
-            "time": "2016-06-24 23:00:38"
+            "time": "2016-06-24T23:00:38+00:00"
         },
         {
             "name": "jeremykendall/php-domain-parser",
@@ -648,7 +643,7 @@
                 "GPL-2.0"
             ],
             "description": "rtmpdump binary for Linux 64 bit",
-            "time": "2016-04-12 19:17:32"
+            "time": "2016-04-12T19:17:32+00:00"
         },
         {
             "name": "rudloff/smarty-plugin-noscheme",
@@ -1636,37 +1631,6 @@
             "type": "library"
         },
         {
-<<<<<<< HEAD
-=======
-            "name": "rudloff/rtmpdump-bin",
-            "version": "2.3",
-            "source": {
-                "type": "git",
-                "url": "https://github.com/Rudloff/rtmpdump-bin.git",
-                "reference": "133cdd80e3bab66593e88a5276158596383afd97"
-            },
-            "dist": {
-                "type": "zip",
-                "url": "https://api.github.com/repos/Rudloff/rtmpdump-bin/zipball/133cdd80e3bab66593e88a5276158596383afd97",
-                "reference": "133cdd80e3bab66593e88a5276158596383afd97",
-                "shasum": ""
-            },
-            "require-dev": {
-                "rtmpdump/rtmpdump": "2.3"
-            },
-            "bin": [
-                "rtmpdump"
-            ],
-            "type": "library",
-            "notification-url": "https://packagist.org/downloads/",
-            "license": [
-                "GPL-2.0"
-            ],
-            "description": "rtmpdump binary for Linux 64 bit",
-            "time": "2016-04-12T19:17:32+00:00"
-        },
-        {
->>>>>>> cd80fde7
             "name": "sebastian/code-unit-reverse-lookup",
             "version": "1.0.0",
             "source": {
