{
    "_readme": [
        "This file locks the dependencies of your project to a known state",
        "Read more about it at https://getcomposer.org/doc/01-basic-usage.md#composer-lock-the-lock-file",
        "This file is @generated automatically"
    ],
<<<<<<< HEAD
    "hash": "962f54d3ada96f7d3289479b13812c1a",
    "content-hash": "2dea64564c520577cb275f73d046ed75",
=======
    "hash": "2afe3e4c1f053ce8a1dc13887ea3aa8c",
    "content-hash": "2c86697f5f04b91631cd33dbedce3179",
>>>>>>> cbf8a5ec
    "packages": [
        {
            "name": "container-interop/container-interop",
            "version": "1.1.0",
            "source": {
                "type": "git",
                "url": "https://github.com/container-interop/container-interop.git",
                "reference": "fc08354828f8fd3245f77a66b9e23a6bca48297e"
            },
            "dist": {
                "type": "zip",
                "url": "https://api.github.com/repos/container-interop/container-interop/zipball/fc08354828f8fd3245f77a66b9e23a6bca48297e",
                "reference": "fc08354828f8fd3245f77a66b9e23a6bca48297e",
                "shasum": ""
            },
            "type": "library",
            "autoload": {
                "psr-4": {
                    "Interop\\Container\\": "src/Interop/Container/"
                }
            },
            "notification-url": "https://packagist.org/downloads/",
            "license": [
                "MIT"
            ],
            "description": "Promoting the interoperability of container objects (DIC, SL, etc.)",
            "time": "2014-12-30 15:22:37"
        },
        {
            "name": "ffmpeg/ffmpeg",
            "version": "dev-release",
            "dist": {
                "type": "xz",
                "url": "http://johnvansickle.com/ffmpeg/releases/ffmpeg-release-64bit-static.tar.xz",
                "reference": null,
                "shasum": null
            },
            "bin": [
                "ffmpeg"
            ],
            "type": "library"
        },
        {
<<<<<<< HEAD
            "name": "guzzlehttp/guzzle",
            "version": "6.2.0",
            "source": {
                "type": "git",
                "url": "https://github.com/guzzle/guzzle.git",
                "reference": "d094e337976dff9d8e2424e8485872194e768662"
            },
            "dist": {
                "type": "zip",
                "url": "https://api.github.com/repos/guzzle/guzzle/zipball/d094e337976dff9d8e2424e8485872194e768662",
                "reference": "d094e337976dff9d8e2424e8485872194e768662",
                "shasum": ""
            },
            "require": {
                "guzzlehttp/promises": "~1.0",
                "guzzlehttp/psr7": "~1.1",
                "php": ">=5.5.0"
            },
            "require-dev": {
                "ext-curl": "*",
                "phpunit/phpunit": "~4.0",
                "psr/log": "~1.0"
            },
            "type": "library",
            "extra": {
                "branch-alias": {
                    "dev-master": "6.2-dev"
                }
            },
            "autoload": {
                "files": [
                    "src/functions_include.php"
                ],
                "psr-4": {
                    "GuzzleHttp\\": "src/"
                }
            },
            "notification-url": "https://packagist.org/downloads/",
            "license": [
                "MIT"
            ],
            "authors": [
                {
                    "name": "Michael Dowling",
                    "email": "mtdowling@gmail.com",
                    "homepage": "https://github.com/mtdowling"
                }
            ],
            "description": "Guzzle is a PHP HTTP client library",
            "homepage": "http://guzzlephp.org/",
            "keywords": [
                "client",
                "curl",
                "framework",
                "http",
                "http client",
                "rest",
                "web service"
            ],
            "time": "2016-03-21 20:02:09"
        },
        {
            "name": "guzzlehttp/promises",
            "version": "1.1.0",
            "source": {
                "type": "git",
                "url": "https://github.com/guzzle/promises.git",
                "reference": "bb9024c526b22f3fe6ae55a561fd70653d470aa8"
            },
            "dist": {
                "type": "zip",
                "url": "https://api.github.com/repos/guzzle/promises/zipball/bb9024c526b22f3fe6ae55a561fd70653d470aa8",
                "reference": "bb9024c526b22f3fe6ae55a561fd70653d470aa8",
                "shasum": ""
            },
            "require": {
                "php": ">=5.5.0"
            },
            "require-dev": {
                "phpunit/phpunit": "~4.0"
            },
            "type": "library",
            "extra": {
                "branch-alias": {
                    "dev-master": "1.0-dev"
                }
            },
            "autoload": {
                "psr-4": {
                    "GuzzleHttp\\Promise\\": "src/"
                },
                "files": [
                    "src/functions_include.php"
                ]
            },
            "notification-url": "https://packagist.org/downloads/",
            "license": [
                "MIT"
            ],
            "authors": [
                {
                    "name": "Michael Dowling",
                    "email": "mtdowling@gmail.com",
                    "homepage": "https://github.com/mtdowling"
                }
            ],
            "description": "Guzzle promises library",
            "keywords": [
                "promise"
            ],
            "time": "2016-03-08 01:15:46"
        },
        {
            "name": "guzzlehttp/psr7",
            "version": "1.3.0",
            "source": {
                "type": "git",
                "url": "https://github.com/guzzle/psr7.git",
                "reference": "31382fef2889136415751badebbd1cb022a4ed72"
            },
            "dist": {
                "type": "zip",
                "url": "https://api.github.com/repos/guzzle/psr7/zipball/31382fef2889136415751badebbd1cb022a4ed72",
                "reference": "31382fef2889136415751badebbd1cb022a4ed72",
                "shasum": ""
            },
            "require": {
                "php": ">=5.4.0",
                "psr/http-message": "~1.0"
            },
            "provide": {
                "psr/http-message-implementation": "1.0"
            },
            "require-dev": {
                "phpunit/phpunit": "~4.0"
            },
            "type": "library",
            "extra": {
                "branch-alias": {
                    "dev-master": "1.0-dev"
                }
            },
            "autoload": {
                "psr-4": {
                    "GuzzleHttp\\Psr7\\": "src/"
                },
                "files": [
                    "src/functions_include.php"
                ]
            },
            "notification-url": "https://packagist.org/downloads/",
            "license": [
                "MIT"
            ],
            "authors": [
                {
                    "name": "Michael Dowling",
                    "email": "mtdowling@gmail.com",
                    "homepage": "https://github.com/mtdowling"
                }
            ],
            "description": "PSR-7 message implementation",
            "keywords": [
                "http",
                "message",
                "stream",
                "uri"
            ],
            "time": "2016-04-13 19:56:01"
        },
        {
=======
>>>>>>> cbf8a5ec
            "name": "jeremykendall/php-domain-parser",
            "version": "3.0.0",
            "source": {
                "type": "git",
                "url": "https://github.com/jeremykendall/php-domain-parser.git",
                "reference": "896e7e70f02bd4fd77190052799bc61e4d779672"
            },
            "dist": {
                "type": "zip",
                "url": "https://api.github.com/repos/jeremykendall/php-domain-parser/zipball/896e7e70f02bd4fd77190052799bc61e4d779672",
                "reference": "896e7e70f02bd4fd77190052799bc61e4d779672",
                "shasum": ""
            },
            "require": {
                "ext-curl": "*",
                "ext-intl": "*",
                "ext-mbstring": "*",
                "php": ">=5.3.0"
            },
            "require-dev": {
                "jeremykendall/debug-die": "0.0.1.*",
                "mikey179/vfsstream": "~1.4",
                "phpunit/phpunit": "~4.4"
            },
            "bin": [
                "bin/parse",
                "bin/update-psl"
            ],
            "type": "library",
            "autoload": {
                "psr-0": {
                    "Pdp\\": "src/"
                },
                "files": [
                    "src/pdp-parse-url.php"
                ]
            },
            "notification-url": "https://packagist.org/downloads/",
            "license": [
                "MIT"
            ],
            "authors": [
                {
                    "name": "Jeremy Kendall",
                    "homepage": "http://about.me/jeremykendall",
                    "role": "Developer"
                },
                {
                    "name": "Contributors",
                    "homepage": "https://github.com/jeremykendall/php-domain-parser/graphs/contributors"
                }
            ],
            "description": "Public Suffix List based URL parsing implemented in PHP.",
            "homepage": "https://github.com/jeremykendall/php-domain-parser",
            "keywords": [
                "Public Suffix List",
                "domain parsing",
                "url parsing"
            ],
            "time": "2015-03-30 12:49:45"
        },
        {
            "name": "league/uri",
            "version": "4.1.1",
            "source": {
                "type": "git",
                "url": "https://github.com/thephpleague/uri.git",
                "reference": "0cbce9fe7d9808690ebda67b110ad96bcae9daee"
            },
            "dist": {
                "type": "zip",
                "url": "https://api.github.com/repos/thephpleague/uri/zipball/0cbce9fe7d9808690ebda67b110ad96bcae9daee",
                "reference": "0cbce9fe7d9808690ebda67b110ad96bcae9daee",
                "shasum": ""
            },
            "require": {
                "ext-fileinfo": "*",
                "ext-intl": "*",
                "ext-mbstring": "*",
                "jeremykendall/php-domain-parser": "^3.0",
                "php": ">=5.5.9",
                "psr/http-message": "^1.0"
            },
            "require-dev": {
                "fabpot/php-cs-fixer": "^1.9",
                "phpunit/phpunit": "^4.0"
            },
            "type": "library",
            "extra": {
                "branch-alias": {
                    "dev-master": "4.1-dev"
                }
            },
            "autoload": {
                "psr-4": {
                    "League\\Uri\\": "src"
                }
            },
            "notification-url": "https://packagist.org/downloads/",
            "license": [
                "MIT"
            ],
            "authors": [
                {
                    "name": "Ignace Nyamagana Butera",
                    "email": "nyamsprod@gmail.com",
                    "homepage": "https://nyamsprod.com"
                }
            ],
            "description": "URI manipulation library",
            "homepage": "http://url.thephpleague.com",
            "keywords": [
                "data",
                "data-uri",
                "ftp",
                "http",
                "parse_url",
                "psr-7",
                "rfc3986",
                "uri",
                "url",
                "ws"
            ],
            "time": "2016-03-24 08:38:29"
        },
        {
            "name": "mathmarques/smarty-view",
            "version": "1.1.0",
            "source": {
                "type": "git",
                "url": "https://github.com/mathmarques/Smarty-View.git",
                "reference": "66f4d28c564c0363eda18d3f5b85a4241b1c4ad1"
            },
            "dist": {
                "type": "zip",
                "url": "https://api.github.com/repos/mathmarques/Smarty-View/zipball/66f4d28c564c0363eda18d3f5b85a4241b1c4ad1",
                "reference": "66f4d28c564c0363eda18d3f5b85a4241b1c4ad1",
                "shasum": ""
            },
            "require": {
                "php": ">=5.5.0",
                "slim/slim": "^3.0",
                "smarty/smarty": "~3.1"
            },
            "require-dev": {
                "phpunit/phpunit": "^4.8.0"
            },
            "type": "library",
            "autoload": {
                "psr-4": {
                    "Slim\\Views\\": "src"
                }
            },
            "notification-url": "https://packagist.org/downloads/",
            "license": [
                "MIT"
            ],
            "authors": [
                {
                    "name": "Matheus Marques",
                    "email": "matheusocmarques@gmail.com",
                    "homepage": "http://matheusmarques.com"
                }
            ],
            "description": "Slim Framework 3 view helper built on top of the Smarty templating component",
            "keywords": [
                "framework",
                "slim",
                "slim 3",
                "smarty",
                "template",
                "view"
            ],
            "time": "2016-03-31 00:41:59"
        },
        {
            "name": "nikic/fast-route",
            "version": "v1.0.1",
            "source": {
                "type": "git",
                "url": "https://github.com/nikic/FastRoute.git",
                "reference": "8ea928195fa9b907f0d6e48312d323c1a13cc2af"
            },
            "dist": {
                "type": "zip",
                "url": "https://api.github.com/repos/nikic/FastRoute/zipball/8ea928195fa9b907f0d6e48312d323c1a13cc2af",
                "reference": "8ea928195fa9b907f0d6e48312d323c1a13cc2af",
                "shasum": ""
            },
            "require": {
                "php": ">=5.4.0"
            },
            "type": "library",
            "autoload": {
                "psr-4": {
                    "FastRoute\\": "src/"
                },
                "files": [
                    "src/functions.php"
                ]
            },
            "notification-url": "https://packagist.org/downloads/",
            "license": [
                "BSD-3-Clause"
            ],
            "authors": [
                {
                    "name": "Nikita Popov",
                    "email": "nikic@php.net"
                }
            ],
            "description": "Fast request router for PHP",
            "keywords": [
                "router",
                "routing"
            ],
            "time": "2016-06-12 19:08:51"
        },
        {
            "name": "pimple/pimple",
            "version": "v3.0.2",
            "source": {
                "type": "git",
                "url": "https://github.com/silexphp/Pimple.git",
                "reference": "a30f7d6e57565a2e1a316e1baf2a483f788b258a"
            },
            "dist": {
                "type": "zip",
                "url": "https://api.github.com/repos/silexphp/Pimple/zipball/a30f7d6e57565a2e1a316e1baf2a483f788b258a",
                "reference": "a30f7d6e57565a2e1a316e1baf2a483f788b258a",
                "shasum": ""
            },
            "require": {
                "php": ">=5.3.0"
            },
            "type": "library",
            "extra": {
                "branch-alias": {
                    "dev-master": "3.0.x-dev"
                }
            },
            "autoload": {
                "psr-0": {
                    "Pimple": "src/"
                }
            },
            "notification-url": "https://packagist.org/downloads/",
            "license": [
                "MIT"
            ],
            "authors": [
                {
                    "name": "Fabien Potencier",
                    "email": "fabien@symfony.com"
                }
            ],
            "description": "Pimple, a simple Dependency Injection Container",
            "homepage": "http://pimple.sensiolabs.org",
            "keywords": [
                "container",
                "dependency injection"
            ],
            "time": "2015-09-11 15:10:35"
        },
        {
            "name": "psr/http-message",
            "version": "1.0",
            "source": {
                "type": "git",
                "url": "https://github.com/php-fig/http-message.git",
                "reference": "85d63699f0dbedb190bbd4b0d2b9dc707ea4c298"
            },
            "dist": {
                "type": "zip",
                "url": "https://api.github.com/repos/php-fig/http-message/zipball/85d63699f0dbedb190bbd4b0d2b9dc707ea4c298",
                "reference": "85d63699f0dbedb190bbd4b0d2b9dc707ea4c298",
                "shasum": ""
            },
            "require": {
                "php": ">=5.3.0"
            },
            "type": "library",
            "extra": {
                "branch-alias": {
                    "dev-master": "1.0.x-dev"
                }
            },
            "autoload": {
                "psr-4": {
                    "Psr\\Http\\Message\\": "src/"
                }
            },
            "notification-url": "https://packagist.org/downloads/",
            "license": [
                "MIT"
            ],
            "authors": [
                {
                    "name": "PHP-FIG",
                    "homepage": "http://www.php-fig.org/"
                }
            ],
            "description": "Common interface for HTTP messages",
            "keywords": [
                "http",
                "http-message",
                "psr",
                "psr-7",
                "request",
                "response"
            ],
            "time": "2015-05-04 20:22:00"
        },
        {
            "name": "ptachoire/process-builder-chain",
            "version": "1.2.0",
            "source": {
                "type": "git",
                "url": "https://github.com/krichprollsch/process-builder-chain.git",
                "reference": "465055dbcc3b5ef792a768df935571551de4781a"
            },
            "dist": {
                "type": "zip",
                "url": "https://api.github.com/repos/krichprollsch/process-builder-chain/zipball/465055dbcc3b5ef792a768df935571551de4781a",
                "reference": "465055dbcc3b5ef792a768df935571551de4781a",
                "shasum": ""
            },
            "require": {
                "symfony/process": "~2.5 || ~3.0"
            },
            "type": "library",
            "autoload": {
                "psr-0": {
                    "Chain": "src/"
                }
            },
            "notification-url": "https://packagist.org/downloads/",
            "license": [
                "MIT"
            ],
            "authors": [
                {
                    "name": "Pierre Tachoire",
                    "email": "pierre.tachoire@gmail.com"
                }
            ],
            "description": "Add ability to chain symfony processes",
            "time": "2016-04-10 08:33:20"
        },
        {
            "name": "rg3/youtube-dl",
            "version": "2016.07.26",
            "source": {
                "type": "git",
                "url": "https://github.com/rg3/youtube-dl.git",
                "reference": "2016.07.26"
            },
            "type": "library"
        },
        {
            "name": "rudloff/rtmpdump-bin",
            "version": "2.3",
            "source": {
                "type": "git",
                "url": "https://github.com/Rudloff/rtmpdump-bin.git",
                "reference": "133cdd80e3bab66593e88a5276158596383afd97"
            },
            "dist": {
                "type": "zip",
                "url": "https://api.github.com/repos/Rudloff/rtmpdump-bin/zipball/133cdd80e3bab66593e88a5276158596383afd97",
                "reference": "133cdd80e3bab66593e88a5276158596383afd97",
                "shasum": ""
            },
            "require-dev": {
                "rtmpdump/rtmpdump": "2.3"
            },
            "bin": [
                "rtmpdump"
            ],
            "type": "library",
            "notification-url": "https://packagist.org/downloads/",
            "license": [
                "GPL-2.0"
            ],
            "description": "rtmpdump binary for Linux 64 bit",
            "time": "2016-04-12 19:17:32"
        },
        {
            "name": "rudloff/smarty-plugin-noscheme",
            "version": "0.1.1",
            "source": {
                "type": "git",
                "url": "https://github.com/Rudloff/smarty-plugin-noscheme.git",
                "reference": "7b64350bd255690e44db497e50bb5edc5e87d5e6"
            },
            "dist": {
                "type": "zip",
                "url": "https://api.github.com/repos/Rudloff/smarty-plugin-noscheme/zipball/7b64350bd255690e44db497e50bb5edc5e87d5e6",
                "reference": "7b64350bd255690e44db497e50bb5edc5e87d5e6",
                "shasum": ""
            },
            "require": {
                "league/uri": "~4.1.1"
            },
            "require-dev": {
                "symfony/var-dumper": "~3.0.1"
            },
            "type": "library",
            "autoload": {
                "files": [
                    "modifier.noscheme.php"
                ]
            },
            "notification-url": "https://packagist.org/downloads/",
            "license": [
                "GPL-3.0"
            ],
            "authors": [
                {
                    "name": "Pierre Rudloff",
                    "email": "contact@rudloff.pro",
                    "homepage": "https://rudloff.pro/",
                    "role": "Developer"
                }
            ],
            "description": "Smarty modifier that removes the scheme in URLs",
            "time": "2016-04-09 00:40:13"
        },
        {
            "name": "slim/slim",
<<<<<<< HEAD
            "version": "3.x-dev",
            "source": {
                "type": "git",
                "url": "https://github.com/slimphp/Slim.git",
                "reference": "b2e82a75467c12d94f038d433363e4aa7e8bf603"
            },
            "dist": {
                "type": "zip",
                "url": "https://api.github.com/repos/slimphp/Slim/zipball/b2e82a75467c12d94f038d433363e4aa7e8bf603",
                "reference": "b2e82a75467c12d94f038d433363e4aa7e8bf603",
=======
            "version": "3.5.0",
            "source": {
                "type": "git",
                "url": "https://github.com/slimphp/Slim.git",
                "reference": "184352bc1913d7ba552ab4131d62f4730ddb0893"
            },
            "dist": {
                "type": "zip",
                "url": "https://api.github.com/repos/slimphp/Slim/zipball/184352bc1913d7ba552ab4131d62f4730ddb0893",
                "reference": "184352bc1913d7ba552ab4131d62f4730ddb0893",
>>>>>>> cbf8a5ec
                "shasum": ""
            },
            "require": {
                "container-interop/container-interop": "^1.1",
                "nikic/fast-route": "^1.0",
                "php": ">=5.5.0",
                "pimple/pimple": "^3.0",
                "psr/http-message": "^1.0"
            },
            "provide": {
                "psr/http-message-implementation": "1.0"
            },
            "require-dev": {
                "phpunit/phpunit": "^4.0",
                "squizlabs/php_codesniffer": "^2.5"
            },
            "type": "library",
            "autoload": {
                "psr-4": {
                    "Slim\\": "Slim"
                }
            },
            "notification-url": "https://packagist.org/downloads/",
            "license": [
                "MIT"
            ],
            "authors": [
                {
                    "name": "Rob Allen",
                    "email": "rob@akrabat.com",
                    "homepage": "http://akrabat.com"
                },
                {
                    "name": "Josh Lockhart",
                    "email": "hello@joshlockhart.com",
                    "homepage": "https://joshlockhart.com"
                },
                {
                    "name": "Gabriel Manricks",
                    "email": "gmanricks@me.com",
                    "homepage": "http://gabrielmanricks.com"
                },
                {
                    "name": "Andrew Smith",
                    "email": "a.smith@silentworks.co.uk",
                    "homepage": "http://silentworks.co.uk"
                }
            ],
            "description": "Slim is a PHP micro framework that helps you quickly write simple yet powerful web applications and APIs",
            "homepage": "http://slimframework.com",
            "keywords": [
                "api",
                "framework",
                "micro",
                "router"
            ],
<<<<<<< HEAD
            "time": "2016-04-14 09:05:11"
=======
            "time": "2016-07-26 15:12:13"
>>>>>>> cbf8a5ec
        },
        {
            "name": "smarty/smarty",
            "version": "v3.1.29",
            "source": {
                "type": "git",
                "url": "https://github.com/smarty-php/smarty.git",
                "reference": "35480f10e7ce9b0fdaf23d3799d7b79463919b1e"
            },
            "dist": {
                "type": "zip",
                "url": "https://api.github.com/repos/smarty-php/smarty/zipball/35480f10e7ce9b0fdaf23d3799d7b79463919b1e",
                "reference": "35480f10e7ce9b0fdaf23d3799d7b79463919b1e",
                "shasum": ""
            },
            "require": {
                "php": ">=5.2"
            },
            "type": "library",
            "extra": {
                "branch-alias": {
                    "dev-master": "3.1.x-dev"
                }
            },
            "autoload": {
                "classmap": [
                    "libs/Smarty.class.php",
                    "libs/SmartyBC.class.php",
                    "libs/sysplugins/"
                ]
            },
            "notification-url": "https://packagist.org/downloads/",
            "license": [
                "LGPL-3.0"
            ],
            "authors": [
                {
                    "name": "Monte Ohrt",
                    "email": "monte@ohrt.com"
                },
                {
                    "name": "Uwe Tews",
                    "email": "uwe.tews@googlemail.com"
                },
                {
                    "name": "Rodney Rehm",
                    "email": "rodney.rehm@medialize.de"
                }
            ],
            "description": "Smarty - the compiling PHP template engine",
            "homepage": "http://www.smarty.net",
            "keywords": [
                "templating"
            ],
            "time": "2015-12-21 01:57:06"
        },
        {
            "name": "symfony/process",
            "version": "v3.1.2",
            "source": {
                "type": "git",
                "url": "https://github.com/symfony/process.git",
                "reference": "5c11a1a4d4016662eeaf0f8757958c7de069f9a0"
            },
            "dist": {
                "type": "zip",
                "url": "https://api.github.com/repos/symfony/process/zipball/5c11a1a4d4016662eeaf0f8757958c7de069f9a0",
                "reference": "5c11a1a4d4016662eeaf0f8757958c7de069f9a0",
                "shasum": ""
            },
            "require": {
                "php": ">=5.5.9"
            },
            "type": "library",
            "extra": {
                "branch-alias": {
                    "dev-master": "3.1-dev"
                }
            },
            "autoload": {
                "psr-4": {
                    "Symfony\\Component\\Process\\": ""
                },
                "exclude-from-classmap": [
                    "/Tests/"
                ]
            },
            "notification-url": "https://packagist.org/downloads/",
            "license": [
                "MIT"
            ],
            "authors": [
                {
                    "name": "Fabien Potencier",
                    "email": "fabien@symfony.com"
                },
                {
                    "name": "Symfony Community",
                    "homepage": "https://symfony.com/contributors"
                }
            ],
            "description": "Symfony Process Component",
            "homepage": "https://symfony.com",
            "time": "2016-06-29 05:42:25"
        },
        {
            "name": "symfony/yaml",
            "version": "v3.1.2",
            "source": {
                "type": "git",
                "url": "https://github.com/symfony/yaml.git",
                "reference": "2884c26ce4c1d61aebf423a8b912950fe7c764de"
            },
            "dist": {
                "type": "zip",
                "url": "https://api.github.com/repos/symfony/yaml/zipball/2884c26ce4c1d61aebf423a8b912950fe7c764de",
                "reference": "2884c26ce4c1d61aebf423a8b912950fe7c764de",
                "shasum": ""
            },
            "require": {
                "php": ">=5.5.9"
            },
            "type": "library",
            "extra": {
                "branch-alias": {
                    "dev-master": "3.1-dev"
                }
            },
            "autoload": {
                "psr-4": {
                    "Symfony\\Component\\Yaml\\": ""
                },
                "exclude-from-classmap": [
                    "/Tests/"
                ]
            },
            "notification-url": "https://packagist.org/downloads/",
            "license": [
                "MIT"
            ],
            "authors": [
                {
                    "name": "Fabien Potencier",
                    "email": "fabien@symfony.com"
                },
                {
                    "name": "Symfony Community",
                    "homepage": "https://symfony.com/contributors"
                }
            ],
            "description": "Symfony Yaml Component",
            "homepage": "https://symfony.com",
            "time": "2016-06-29 05:41:56"
        }
    ],
    "packages-dev": [
        {
            "name": "symfony/polyfill-mbstring",
            "version": "v1.2.0",
            "source": {
                "type": "git",
                "url": "https://github.com/symfony/polyfill-mbstring.git",
                "reference": "dff51f72b0706335131b00a7f49606168c582594"
            },
            "dist": {
                "type": "zip",
                "url": "https://api.github.com/repos/symfony/polyfill-mbstring/zipball/dff51f72b0706335131b00a7f49606168c582594",
                "reference": "dff51f72b0706335131b00a7f49606168c582594",
                "shasum": ""
            },
            "require": {
                "php": ">=5.3.3"
            },
            "suggest": {
                "ext-mbstring": "For best performance"
            },
            "type": "library",
            "extra": {
                "branch-alias": {
                    "dev-master": "1.2-dev"
                }
            },
            "autoload": {
                "psr-4": {
                    "Symfony\\Polyfill\\Mbstring\\": ""
                },
                "files": [
                    "bootstrap.php"
                ]
            },
            "notification-url": "https://packagist.org/downloads/",
            "license": [
                "MIT"
            ],
            "authors": [
                {
                    "name": "Nicolas Grekas",
                    "email": "p@tchwork.com"
                },
                {
                    "name": "Symfony Community",
                    "homepage": "https://symfony.com/contributors"
                }
            ],
            "description": "Symfony polyfill for the Mbstring extension",
            "homepage": "https://symfony.com",
            "keywords": [
                "compatibility",
                "mbstring",
                "polyfill",
                "portable",
                "shim"
            ],
            "time": "2016-05-18 14:26:46"
        },
        {
            "name": "symfony/var-dumper",
            "version": "v3.1.2",
            "source": {
                "type": "git",
                "url": "https://github.com/symfony/var-dumper.git",
                "reference": "39492b8b8fe514163e677bf154fd80f6cc995759"
            },
            "dist": {
                "type": "zip",
                "url": "https://api.github.com/repos/symfony/var-dumper/zipball/39492b8b8fe514163e677bf154fd80f6cc995759",
                "reference": "39492b8b8fe514163e677bf154fd80f6cc995759",
                "shasum": ""
            },
            "require": {
                "php": ">=5.5.9",
                "symfony/polyfill-mbstring": "~1.0"
            },
            "require-dev": {
                "twig/twig": "~1.20|~2.0"
            },
            "suggest": {
                "ext-symfony_debug": ""
            },
            "type": "library",
            "extra": {
                "branch-alias": {
                    "dev-master": "3.1-dev"
                }
            },
            "autoload": {
                "files": [
                    "Resources/functions/dump.php"
                ],
                "psr-4": {
                    "Symfony\\Component\\VarDumper\\": ""
                },
                "exclude-from-classmap": [
                    "/Tests/"
                ]
            },
            "notification-url": "https://packagist.org/downloads/",
            "license": [
                "MIT"
            ],
            "authors": [
                {
                    "name": "Nicolas Grekas",
                    "email": "p@tchwork.com"
                },
                {
                    "name": "Symfony Community",
                    "homepage": "https://symfony.com/contributors"
                }
            ],
            "description": "Symfony mechanism for exploring and dumping PHP variables",
            "homepage": "https://symfony.com",
            "keywords": [
                "debug",
                "dump"
            ],
            "time": "2016-06-29 05:41:56"
        }
    ],
    "aliases": [],
    "minimum-stability": "stable",
    "stability-flags": {
        "slim/slim": 20,
        "ffmpeg/ffmpeg": 20
    },
    "prefer-stable": false,
    "prefer-lowest": false,
    "platform": [],
    "platform-dev": []
}<|MERGE_RESOLUTION|>--- conflicted
+++ resolved
@@ -4,13 +4,8 @@
         "Read more about it at https://getcomposer.org/doc/01-basic-usage.md#composer-lock-the-lock-file",
         "This file is @generated automatically"
     ],
-<<<<<<< HEAD
-    "hash": "962f54d3ada96f7d3289479b13812c1a",
-    "content-hash": "2dea64564c520577cb275f73d046ed75",
-=======
-    "hash": "2afe3e4c1f053ce8a1dc13887ea3aa8c",
-    "content-hash": "2c86697f5f04b91631cd33dbedce3179",
->>>>>>> cbf8a5ec
+    "hash": "19bf8d61960475e79792cb0718198f21",
+    "content-hash": "de1c44fd5ca25ea1b71d0252d3b68cd7",
     "packages": [
         {
             "name": "container-interop/container-interop",
@@ -54,29 +49,28 @@
             "type": "library"
         },
         {
-<<<<<<< HEAD
             "name": "guzzlehttp/guzzle",
-            "version": "6.2.0",
+            "version": "6.2.1",
             "source": {
                 "type": "git",
                 "url": "https://github.com/guzzle/guzzle.git",
-                "reference": "d094e337976dff9d8e2424e8485872194e768662"
-            },
-            "dist": {
-                "type": "zip",
-                "url": "https://api.github.com/repos/guzzle/guzzle/zipball/d094e337976dff9d8e2424e8485872194e768662",
-                "reference": "d094e337976dff9d8e2424e8485872194e768662",
-                "shasum": ""
-            },
-            "require": {
-                "guzzlehttp/promises": "~1.0",
-                "guzzlehttp/psr7": "~1.1",
-                "php": ">=5.5.0"
+                "reference": "3f808fba627f2c5b69e2501217bf31af349c1427"
+            },
+            "dist": {
+                "type": "zip",
+                "url": "https://api.github.com/repos/guzzle/guzzle/zipball/3f808fba627f2c5b69e2501217bf31af349c1427",
+                "reference": "3f808fba627f2c5b69e2501217bf31af349c1427",
+                "shasum": ""
+            },
+            "require": {
+                "guzzlehttp/promises": "^1.0",
+                "guzzlehttp/psr7": "^1.3.1",
+                "php": ">=5.5"
             },
             "require-dev": {
                 "ext-curl": "*",
-                "phpunit/phpunit": "~4.0",
-                "psr/log": "~1.0"
+                "phpunit/phpunit": "^4.0",
+                "psr/log": "^1.0"
             },
             "type": "library",
             "extra": {
@@ -114,20 +108,20 @@
                 "rest",
                 "web service"
             ],
-            "time": "2016-03-21 20:02:09"
+            "time": "2016-07-15 17:22:37"
         },
         {
             "name": "guzzlehttp/promises",
-            "version": "1.1.0",
+            "version": "1.2.0",
             "source": {
                 "type": "git",
                 "url": "https://github.com/guzzle/promises.git",
-                "reference": "bb9024c526b22f3fe6ae55a561fd70653d470aa8"
-            },
-            "dist": {
-                "type": "zip",
-                "url": "https://api.github.com/repos/guzzle/promises/zipball/bb9024c526b22f3fe6ae55a561fd70653d470aa8",
-                "reference": "bb9024c526b22f3fe6ae55a561fd70653d470aa8",
+                "reference": "c10d860e2a9595f8883527fa0021c7da9e65f579"
+            },
+            "dist": {
+                "type": "zip",
+                "url": "https://api.github.com/repos/guzzle/promises/zipball/c10d860e2a9595f8883527fa0021c7da9e65f579",
+                "reference": "c10d860e2a9595f8883527fa0021c7da9e65f579",
                 "shasum": ""
             },
             "require": {
@@ -165,20 +159,20 @@
             "keywords": [
                 "promise"
             ],
-            "time": "2016-03-08 01:15:46"
+            "time": "2016-05-18 16:56:05"
         },
         {
             "name": "guzzlehttp/psr7",
-            "version": "1.3.0",
+            "version": "1.3.1",
             "source": {
                 "type": "git",
                 "url": "https://github.com/guzzle/psr7.git",
-                "reference": "31382fef2889136415751badebbd1cb022a4ed72"
-            },
-            "dist": {
-                "type": "zip",
-                "url": "https://api.github.com/repos/guzzle/psr7/zipball/31382fef2889136415751badebbd1cb022a4ed72",
-                "reference": "31382fef2889136415751badebbd1cb022a4ed72",
+                "reference": "5c6447c9df362e8f8093bda8f5d8873fe5c7f65b"
+            },
+            "dist": {
+                "type": "zip",
+                "url": "https://api.github.com/repos/guzzle/psr7/zipball/5c6447c9df362e8f8093bda8f5d8873fe5c7f65b",
+                "reference": "5c6447c9df362e8f8093bda8f5d8873fe5c7f65b",
                 "shasum": ""
             },
             "require": {
@@ -194,7 +188,7 @@
             "type": "library",
             "extra": {
                 "branch-alias": {
-                    "dev-master": "1.0-dev"
+                    "dev-master": "1.4-dev"
                 }
             },
             "autoload": {
@@ -223,11 +217,9 @@
                 "stream",
                 "uri"
             ],
-            "time": "2016-04-13 19:56:01"
-        },
-        {
-=======
->>>>>>> cbf8a5ec
+            "time": "2016-06-24 23:00:38"
+        },
+        {
             "name": "jeremykendall/php-domain-parser",
             "version": "3.0.0",
             "source": {
@@ -588,6 +580,39 @@
             "type": "library"
         },
         {
+            "name": "rudloff/psr7-process-stream",
+            "version": "0.1.0",
+            "source": {
+                "type": "git",
+                "url": "https://github.com/Rudloff/psr7-process-stream.git",
+                "reference": "055ecbdadee9b43904aed75d5a548c277cac10a8"
+            },
+            "dist": {
+                "type": "zip",
+                "url": "https://api.github.com/repos/Rudloff/psr7-process-stream/zipball/055ecbdadee9b43904aed75d5a548c277cac10a8",
+                "reference": "055ecbdadee9b43904aed75d5a548c277cac10a8",
+                "shasum": ""
+            },
+            "require": {
+                "guzzlehttp/psr7": "~1.3.0"
+            },
+            "require-dev": {
+                "symfony/var-dumper": "~3.0.0"
+            },
+            "type": "library",
+            "autoload": {
+                "psr-4": {
+                    "ProcessStream\\": "classes/"
+                }
+            },
+            "notification-url": "https://packagist.org/downloads/",
+            "license": [
+                "GPL-3.0"
+            ],
+            "description": "PSR-7 stream implementation that can be used to manage processes",
+            "time": "2016-04-14 10:36:10"
+        },
+        {
             "name": "rudloff/rtmpdump-bin",
             "version": "2.3",
             "source": {
@@ -658,18 +683,6 @@
         },
         {
             "name": "slim/slim",
-<<<<<<< HEAD
-            "version": "3.x-dev",
-            "source": {
-                "type": "git",
-                "url": "https://github.com/slimphp/Slim.git",
-                "reference": "b2e82a75467c12d94f038d433363e4aa7e8bf603"
-            },
-            "dist": {
-                "type": "zip",
-                "url": "https://api.github.com/repos/slimphp/Slim/zipball/b2e82a75467c12d94f038d433363e4aa7e8bf603",
-                "reference": "b2e82a75467c12d94f038d433363e4aa7e8bf603",
-=======
             "version": "3.5.0",
             "source": {
                 "type": "git",
@@ -680,7 +693,6 @@
                 "type": "zip",
                 "url": "https://api.github.com/repos/slimphp/Slim/zipball/184352bc1913d7ba552ab4131d62f4730ddb0893",
                 "reference": "184352bc1913d7ba552ab4131d62f4730ddb0893",
->>>>>>> cbf8a5ec
                 "shasum": ""
             },
             "require": {
@@ -737,11 +749,7 @@
                 "micro",
                 "router"
             ],
-<<<<<<< HEAD
-            "time": "2016-04-14 09:05:11"
-=======
             "time": "2016-07-26 15:12:13"
->>>>>>> cbf8a5ec
         },
         {
             "name": "smarty/smarty",
@@ -1024,7 +1032,6 @@
     "aliases": [],
     "minimum-stability": "stable",
     "stability-flags": {
-        "slim/slim": 20,
         "ffmpeg/ffmpeg": 20
     },
     "prefer-stable": false,
