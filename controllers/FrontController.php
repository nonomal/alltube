--- conflicted
+++ resolved
@@ -113,12 +113,7 @@
             if (isset($params['audio'])) {
                 try {
                     try {
-<<<<<<< HEAD
-                        return $this->getStream($params["url"], 'bestaudio', $response, $request);
-=======
-                        $url = $this->download->getURL($params["url"], 'bestaudio[protocol^=http]');
-                        return $response->withRedirect($url);
->>>>>>> 7d548c06
+                        return $this->getStream($params["url"], 'bestaudio[protocol^=http]', $response, $request);
                     } catch (\Exception $e) {
                         $video = $this->download->getJSON($params["url"]);
 
