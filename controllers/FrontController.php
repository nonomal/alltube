<?php
/**
 * FrontController class
 *
 * PHP Version 5.3.10
 *
 * @category Youtube-dl
 * @package  Youtubedl
 * @author   Pierre Rudloff <contact@rudloff.pro>
 * @license  GNU General Public License http://www.gnu.org/licenses/gpl.html
 * @link     http://rudloff.pro
 * */
namespace Alltube\Controller;

use Alltube\VideoDownload;
use Alltube\Config;
use Symfony\Component\Process\ProcessBuilder;
use Chain\Chain;
use Slim\Http\Stream;
use Slim\Http\Request;
use Slim\Http\Response;

/**
 * Main controller
 *
 * PHP Version 5.3.10
 *
 * @category Youtube-dl
 * @package  Youtubedl
 * @author   Pierre Rudloff <contact@rudloff.pro>
 * @license  GNU General Public License http://www.gnu.org/licenses/gpl.html
 * @link     http://rudloff.pro
 * */
class FrontController
{
    public function __construct($container)
    {
        $this->config = Config::getInstance();
        $this->download = new VideoDownload();
        $this->container = $container;
    }

    /**
     * Display index page
     *
     * @param Request  $request  PSR-7 request
     * @param Response $response PSR-7 response
     *
     * @return void
     */
    public function index(Request $request, Response $response)
    {
        $this->container->view->render(
            $response,
            'head.tpl',
            array(
                'class'=>'index',
                'description'=>'Easily download videos from Youtube, Dailymotion, Vimeo and other websites.'
            )
        );
        $this->container->view->render(
            $response,
            'header.tpl'
        );
        $this->container->view->render(
            $response,
            'index.tpl',
            array(
                'convert'=>$this->config->convert
            )
        );
        $this->container->view->render($response, 'footer.tpl');
    }

    /**
     * Display a list of extractors
     *
     * @param Request  $request  PSR-7 request
     * @param Response $response PSR-7 response
     *
     * @return void
     */
    public function extractors(Request $request, Response $response)
    {
        $this->container->view->render(
            $response,
            'head.tpl',
            array(
                'class'=>'extractors',
                'title'=>'Supported websites',
                'description'
                    =>'List of all supported websites from which Alltube Download can extract video or audio files'
            )
        );
        $this->container->view->render($response, 'header.tpl');
        $this->container->view->render($response, 'logo.tpl');
        $this->container->view->render(
            $response,
            'extractors.tpl',
            array(
                'extractors'=>$this->download->listExtractors()
            )
        );
        $this->container->view->render($response, 'footer.tpl');
    }

    /**
     * Dislay information about the video
     *
     * @param Request  $request  PSR-7 request
     * @param Response $response PSR-7 response
     *
     * @return void
     */
    public function video(Request $request, Response $response)
    {
        $params = $request->getQueryParams();
        $this->config = Config::getInstance();
        if (isset($params["url"])) {
            if (isset($params['audio'])) {
                try {
<<<<<<< HEAD
                    return $this->getStream($params["url"], 'bestaudio[protocol^=http]', $response, $request);
=======
                    $url = $this->download->getURL($params["url"], 'mp3[protocol^=http]');
                    return $response->withRedirect($url);
>>>>>>> cbf8a5ec
                } catch (\Exception $e) {
                    $video = $this->download->getJSON($params["url"], 'bestaudio/best');

                    if (!shell_exec('which '.$this->config->avconv)) {
                        throw(new \Exception('Can\'t find avconv or ffmpeg'));
                    }

                    $avconvProc = ProcessBuilder::create(
                        array(
                            $this->config->avconv,
                            '-v', 'quiet',
                            '-i', '-',
                            '-f', 'mp3',
                            '-vn',
                            'pipe:1'
                        )
                    );

                    //Vimeo needs a correct user-agent
                    ini_set(
                        'user_agent',
                        $video->http_headers->{'User-Agent'}
                    );

                    $response = $response->withHeader(
                        'Content-Disposition',
                        'attachment; filename="'.
                        html_entity_decode(
                            pathinfo(
                                $video->_filename,
                                PATHINFO_FILENAME
                            ).'.mp3',
                            ENT_COMPAT,
                            'ISO-8859-1'
                        ).'"'
                    );
                    $response = $response->withHeader('Content-Type', 'audio/mpeg');

                    if (parse_url($video->url, PHP_URL_SCHEME) == 'rtmp') {
                        if (!shell_exec('which '.$this->config->rtmpdump)) {
                            throw(new \Exception('Can\'t find rtmpdump'));
                        }
                        $builder = new ProcessBuilder(
                            array(
                                $this->config->rtmpdump,
                                '-q',
                                '-r',
                                $video->url,
                                '--pageUrl', $video->webpage_url
                            )
                        );
                        if (isset($video->player_url)) {
                            $builder->add('--swfVfy');
                            $builder->add($video->player_url);
                        }
                        if (isset($video->flash_version)) {
                            $builder->add('--flashVer');
                            $builder->add($video->flash_version);
                        }
                        if (isset($video->play_path)) {
                            $builder->add('--playpath');
                            $builder->add($video->play_path);
                        }
                        foreach ($video->rtmp_conn as $conn) {
                            $builder->add('--conn');
                            $builder->add($conn);
                        }
                        $chain = new Chain($builder->getProcess());
                        $chain->add('|', $avconvProc);
                    } else {
                        if (!shell_exec('which curl')) {
                            throw(new \Exception('Can\'t find curl'));
                        }
                        $chain = new Chain(
                            ProcessBuilder::create(
                                array_merge(
                                    array(
                                        'curl',
                                        '--silent',
                                        '--user-agent', $video->http_headers->{'User-Agent'},
                                        $video->url
                                    ),
                                    $this->config->curl_params
                                )
                            )
                        );
                        $chain->add('|', $avconvProc);
                    }
                    if ($request->isGet()) {
                        $response = $response->withBody(new Stream(popen($chain->getProcess()->getCommandLine(), 'r')));
                    }
                    return $response;
                }
            } else {
                $video = $this->download->getJSON($params["url"]);
                $this->container->view->render(
                    $response,
                    'head.tpl',
                    array(
                        'class'=>'video',
                        'title'=>$video->title,
                        'description'=>'Download "'.$video->title.'" from '.$video->extractor_key
                    )
                );
                $this->container->view->render(
                    $response,
                    'video.tpl',
                    array(
                        'video'=>$video
                    )
                );
                $this->container->view->render($response, 'footer.tpl');
            }
        } else {
            return $response->withRedirect($this->container->get('router')->pathFor('index'));
        }
    }

    public function error(Request $request, Response $response, \Exception $exception)
    {
        $this->container->view->render(
            $response,
            'head.tpl',
            array(
                'class'=>'video',
                'title'=>'Error'
            )
        );
        $this->container->view->render(
            $response,
            'error.tpl',
            array(
                'errors'=>$exception->getMessage()
            )
        );
        $this->container->view->render($response, 'footer.tpl');
        return $response->withStatus(500);
    }

    private function getStream($url, $format, $response, $request)
    {
        if (!isset($format)) {
            $format = 'best';
        }
        $video = $this->download->getJSON($url, $format);
        $client = new \GuzzleHttp\Client();
        $stream = $client->request('GET', $video->url, array('stream'=>true));
        $response = $response->withHeader('Content-Disposition', 'attachment; filename="'.$video->_filename.'"');
        $response = $response->withHeader('Content-Type', $stream->getHeader('Content-Type'));
        $response = $response->withHeader('Content-Length', $stream->getHeader('Content-Length'));
        if ($request->isGet()) {
            $response = $response->withBody($stream->getBody());
        }
        return $response;
    }

    /**
     * Redirect to video file
     *
     * @param Request  $request  PSR-7 request
     * @param Response $response PSR-7 response
     *
     * @return void
     */
    public function redirect(Request $request, Response $response)
    {
        $params = $request->getQueryParams();
        if (isset($params["url"])) {
            try {
                return $this->getStream($params["url"], $params["format"], $response, $request);
            } catch (\Exception $e) {
                $response->getBody()->write($e->getMessage());
                return $response->withHeader('Content-Type', 'text/plain');
            }
        }
    }

    /**
     * Output JSON info about the video
     *
     * @param Request  $request  PSR-7 request
     * @param Response $response PSR-7 response
     *
     * @return void
     */
    public function json(Request $request, Response $response)
    {
        $params = $request->getQueryParams();
        if (isset($params["url"])) {
            try {
                $video = $this->download->getJSON($params["url"]);
                return $response->withJson($video);
            } catch (\Exception $e) {
                return $response->withJson(
                    array('success'=>false, 'error'=>$e->getMessage())
                );
            }
        }
    }
}<|MERGE_RESOLUTION|>--- conflicted
+++ resolved
@@ -119,12 +119,7 @@
         if (isset($params["url"])) {
             if (isset($params['audio'])) {
                 try {
-<<<<<<< HEAD
-                    return $this->getStream($params["url"], 'bestaudio[protocol^=http]', $response, $request);
-=======
-                    $url = $this->download->getURL($params["url"], 'mp3[protocol^=http]');
-                    return $response->withRedirect($url);
->>>>>>> cbf8a5ec
+                    return $this->getStream($params["url"], 'mp3[protocol^=http]', $response, $request);
                 } catch (\Exception $e) {
                     $video = $this->download->getJSON($params["url"], 'bestaudio/best');
 
